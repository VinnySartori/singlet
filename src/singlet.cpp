<<<<<<< HEAD
//[[Rcpp::plugins(openmp)]]
#ifdef _OPENMP
#include <omp.h>
#endif

#include <singlet.h>

// xorshift64 Linear Congruential Generator
class rng {
   private:
    uint64_t state;

   public:
    rng(uint64_t state) : state(state) {}

    void advance_state() {
        state ^= state << 19;
        state ^= state >> 7;
        state ^= state << 36;
    }

    uint64_t operator*() const {
        return state;
    }

    uint64_t rand() {
        uint64_t x = state ^ (state << 38);
        x ^= x >> 13;
        x ^= x << 23;
    }

    uint64_t rand(uint64_t i) {
        // advance i
        i ^= i << 19;
        i ^= i >> 7;
        i ^= i << 36;

        // add i to state
        uint64_t x = state + i;

        // advance state
        x ^= x << 38;
        x ^= x >> 13;
        x ^= x << 23;

        return x;
    }

    uint64_t rand(uint64_t i, uint64_t j) {
        uint64_t x = rand(i);

        // advance j
        j ^= j >> 7;
        j ^= j << 23;
        j ^= j >> 8;

        // add j to state
        x += j;

        // advance state
        x ^= x >> 7;
        x ^= x << 53;
        x ^= x >> 4;

        return x;
    }

    template <typename T>
    T sample(T max_value) {
        return rand() % max_value;
    }

    template <typename T>
    T sample(uint64_t i, T max_value) {
        return rand(i) % max_value;
    }

    template <typename T>
    T sample(uint64_t i, uint64_t j, T max_value) {
        return rand(i, j) % max_value;
    }

    template <typename T>
    bool draw(T probability) {
        return sample(probability) == 0;
    }

    template <typename T>
    bool draw(uint64_t i, T probability) {
        return sample(i, probability) == 0;
    }

    template <typename T>
    bool draw(uint64_t i, uint64_t j, T probability) {
        sample(i, j, probability);
        return sample(i, j, probability) == 0;
    }

    template <typename T>
    double uniform() {
        T x = (T)rand() / UINT64_MAX;
        return x - std::floor(x);
    }

    template <typename T>
    double uniform(uint64_t i) {
        T x = (T)rand(i) / UINT64_MAX;
        return x - std::floor(x);
    }

    template <typename T>
    double uniform(uint64_t i, uint64_t j) {
        T x = (T)rand(i, j) / UINT64_MAX;
        return x - std::floor(x);
    }
};

// MATRIX NORMALIZATION BY GROUP -----------------------------------------------------------------------------
// simply makes all values in each group of samples sum to the same value
//[[Rcpp::export]]
Rcpp::S4 weight_by_split(const Rcpp::S4& A_, Rcpp::IntegerVector split_by, const size_t n_groups) {
    Rcpp::SparseMatrix A(A_);
    A.clone();

    // get sum of each group
    Rcpp::NumericVector sums(n_groups);
    for (size_t j = 0; j < split_by.size(); ++j) {
        for (Rcpp::SparseMatrix::InnerIterator it(A, j); it; ++it) {
            sums[split_by[j]] += it.value();
        }
    }

    // calculate multiplication factor for each group
    for (size_t j = 1; j < sums.size(); ++j)
        sums[j] /= sums[0];

    // normalize each column using the group sum relative to the first group sum
    for (size_t i = 0; i < split_by.size(); ++i) {
        if (split_by[i] != 0) {
            for (Rcpp::SparseMatrix::InnerIterator it(A, i); it; ++it)
                it.value() /= sums[split_by[i]];
        }
    }

    return A.wrap();
}

//[[Rcpp::export]]
Rcpp::NumericMatrix rowwise_compress_sparse(Rcpp::SparseMatrix& A, const size_t n = 10, const size_t threads = 0) {
    const size_t n_rows = (size_t)std::floor(A.rows() / n);
    Rcpp::NumericMatrix res(n_rows, A.cols());
#ifdef _OPENMP
#pragma omp parallel for num_threads(threads)
#endif
    for (size_t col = 0; col < A.cols(); ++col)
        for (Rcpp::SparseMatrix::InnerIterator it(A, col); it; ++it) {
            size_t row = (size_t)std::floor(it.row() / n);
            res(row, col) += it.value();
        }
    for (size_t j = 0; j < res.cols(); ++j)
        for (size_t i = 0; i < res.rows(); ++i)
            res(i, j) /= n;  // calculate mean
    return res;
}

//[[Rcpp::export]]
Rcpp::NumericMatrix rowwise_compress_dense(Rcpp::NumericMatrix& A, const size_t n = 10, const size_t threads = 0) {
    const size_t n_rows = (size_t)std::floor(A.rows() / n);
    Rcpp::NumericMatrix res(n_rows, A.cols());
#ifdef _OPENMP
#pragma omp parallel for num_threads(threads)
#endif
    for (size_t col = 0; col < A.cols(); ++col) {
        size_t res_row = 0;
        for (size_t row = 0; row < A.rows(); row += n, ++res_row) {
            for (size_t i = 0; i < n; ++i)
                res(res_row, col) += A(row + i, col);
            res(res_row, col) /= n;  // calculate mean
        }
    }
    return res;
}

// NMF HELPER FUNCTIONS ---------------------------------------------------------------------------------
// Pearson correlation between two matrices
inline double cor(Eigen::MatrixXd& x, Eigen::MatrixXd& y) {
    double x_i, y_i, sum_x = 0, sum_y = 0, sum_xy = 0, sum_x2 = 0, sum_y2 = 0;
    const size_t n = x.size();
    for (size_t i = 0; i < n; ++i) {
        x_i = (*(x.data() + i));
        y_i = (*(y.data() + i));
        sum_x += x_i;
        sum_y += y_i;
        sum_xy += x_i * y_i;
        sum_x2 += x_i * x_i;
        sum_y2 += y_i * y_i;
    }
    return 1 - (n * sum_xy - sum_x * sum_y) / std::sqrt((n * sum_x2 - sum_x * sum_x) * (n * sum_y2 - sum_y * sum_y));
}

// fast symmetric matrix multiplication, A * A.transpose()
inline Eigen::MatrixXd AAt(const Eigen::MatrixXd& A) {
    Eigen::MatrixXd AAt = Eigen::MatrixXd::Zero(A.rows(), A.rows());
    AAt.selfadjointView<Eigen::Lower>().rankUpdate(A);
    AAt.triangularView<Eigen::Upper>() = AAt.transpose();
    AAt.diagonal().array() += 1e-15;
    return AAt;
}

// subset columns from a matrix (deep copy)
// could not figure out how to do better than a deep copy:
//   https://stackoverflow.com/questions/72100483/matrix-multiplication-of-an-eigen-matrix-for-a-subset-of-columns
inline Eigen::MatrixXd submat(const Eigen::MatrixXd& x, const std::vector<uint64_t>& col_indices) {
    Eigen::MatrixXd x_(x.rows(), col_indices.size());
    for (size_t i = 0; i < col_indices.size(); ++i)
        x_.col(i) = x.col(col_indices[i]);
    return x_;
}

// scale rows in w (or h) to sum to 1 and put previous rowsums in d
void scale(Eigen::MatrixXd& w, Eigen::VectorXd& d) {
    d = w.rowwise().sum();
    d.array() += 1e-15;
    for (size_t i = 0; i < w.rows(); ++i)
        for (size_t j = 0; j < w.cols(); ++j)
            w(i, j) /= d(i);
};

// NNLS SOLVER OF THE FORM ax=b ---------------------------------------------------------------------------------
// optimized and modified from github.com/linxihui/NNLM "c_nnls" function
inline void nnls(Eigen::MatrixXd& a, Eigen::VectorXd& b, Eigen::MatrixXd& x, const size_t col) {
    double tol = 1;
    for (uint8_t it = 0; it < 100 && (tol / b.size()) > 1e-8; ++it) {
        tol = 0;
        for (size_t i = 0; i < x.rows(); ++i) {
            double diff = b(i) / a(i, i);
            if (-diff > x(i, col)) {
                if (x(i, col) != 0) {
                    b -= a.col(i) * -x(i, col);
                    tol = 1;
                    x(i, col) = 0;
                }
            } else if (diff != 0) {
                x(i, col) += diff;
                b -= a.col(i) * diff;
                tol += std::abs(diff / (x(i, col) + 1e-15));
            }
        }
    }
}

// NMF PROJECTION FUNCTIONS  ------------------------------------------------------------------------------

// update h given A and w
inline void predict(Rcpp::SparseMatrix A, const Eigen::MatrixXd& w, Eigen::MatrixXd& h, const double L1, const double L2, const int threads) {
    Eigen::MatrixXd a = AAt(w);
    if (L2 != 0) a.diagonal().array() *= (1 - L2);
#ifdef _OPENMP
#pragma omp parallel for num_threads(threads)
#endif
    for (size_t i = 0; i < h.cols(); ++i) {
        if (A.p[i] == A.p[i + 1]) continue;
        Eigen::VectorXd b = Eigen::VectorXd::Zero(h.rows());
        for (Rcpp::SparseMatrix::InnerIterator it(A, i); it; ++it)
            b += it.value() * w.col(it.row());
        b.array() -= L1;
        nnls(a, b, h, i);
    }
}

// update h given A and w
inline void predict(Eigen::MatrixXd A, const Eigen::MatrixXd& w, Eigen::MatrixXd& h, const double L1, const double L2, const int threads) {
    Eigen::MatrixXd a = AAt(w);
    if (L2 != 0) a.diagonal().array() *= (1 - L2);
#ifdef _OPENMP
#pragma omp parallel for num_threads(threads)
#endif
    for (size_t i = 0; i < h.cols(); ++i) {
        Eigen::VectorXd b = w * A.col(i);
        b.array() -= L1;
        nnls(a, b, h, i);
    }
}

//[[Rcpp::export]]
Rcpp::List c_project_model(Rcpp::SparseMatrix A, Eigen::MatrixXd w, const double L1, const double L2, const int threads) {
    if (w.rows() == A.rows()) w = w.transpose();
    Eigen::VectorXd d(w.rows());
    scale(w, d);
    Eigen::MatrixXd h(w.rows(), A.cols());
    predict(A, w, h, L1, L2, threads);
    scale(h, d);
    return (Rcpp::List::create(Rcpp::Named("h") = h, Rcpp::Named("d") = d));
}

// update h given A and w while masking values in h
inline void predict_link(Rcpp::SparseMatrix A, const Eigen::MatrixXd& w, Eigen::MatrixXd& h, const double L1, const double L2, const int threads,
                         const Eigen::MatrixXd& link_h) {
    Eigen::MatrixXd a = AAt(w);
    if (L2 != 0) a.diagonal().array() *= (1 - L2);
#ifdef _OPENMP
#pragma omp parallel for num_threads(threads)
#endif
    for (size_t i = 0; i < h.cols(); ++i) {
        if (A.p[i] == A.p[i + 1]) continue;
        Eigen::VectorXd b = Eigen::VectorXd::Zero(h.rows());
        for (Rcpp::SparseMatrix::InnerIterator it(A, i); it; ++it)
            b += it.value() * w.col(it.row());
        b.array() -= L1;
        for (size_t j = 0; j < link_h.rows(); ++j)
            b[j] *= link_h(j, i);
        nnls(a, b, h, i);
    }
}

// update h given A and w while masking a random speckled test set
inline void predict_mask(Rcpp::SparseMatrix A, rng seed, const uint64_t inv_density, const Eigen::MatrixXd& w,
                         Eigen::MatrixXd& h, const double L1, const double L2, const int threads, const bool mask_t) {
    Eigen::MatrixXd a = AAt(w);

#ifdef _OPENMP
#pragma omp parallel for num_threads(threads)
#endif
    for (size_t i = 0; i < h.cols(); ++i) {
        if (A.p[i] == A.p[i + 1]) continue;
        Eigen::VectorXd b = Eigen::VectorXd::Zero(h.rows());
        Rcpp::SparseMatrix::InnerIterator it(A, i);
        std::vector<uint64_t> idx;
        idx.reserve(A.rows() / inv_density);
        for (uint64_t j = 0; j < A.rows(); ++j) {
            if (mask_t ? seed.draw(j, i, inv_density) : seed.draw(i, j, inv_density)) {
                idx.push_back(j);
                if (it && j == it.row())
                    ++it;
            } else if (it && j == it.row()) {
                b += it.value() * w.col(j);
                ++it;
            }
        }
        b.array() -= L1;
        Eigen::MatrixXd wsub = submat(w, idx);
        Eigen::MatrixXd asub = AAt(wsub);
        Eigen::MatrixXd a_i = a - asub;
        if (L2 != 0) a_i.diagonal().array() *= (1 - L2);
        nnls(a_i, b, h, i);
    }
}

// update h given A and w while masking a random speckled test set
inline void predict_mask(const Eigen::MatrixXd& A, rng seed, const uint64_t inv_density, const Eigen::MatrixXd& w,
                         Eigen::MatrixXd& h, const double L1, const double L2, const int threads, const bool mask_t) {
    Eigen::MatrixXd a = AAt(w);

#ifdef _OPENMP
#pragma omp parallel for num_threads(threads)
#endif
    for (size_t i = 0; i < h.cols(); ++i) {
        Eigen::VectorXd b = Eigen::VectorXd::Zero(h.rows());
        std::vector<uint64_t> idx;
        idx.reserve(A.rows() / inv_density);
        for (uint64_t j = 0; j < A.rows(); ++j) {
            if (mask_t ? seed.draw(j, i, inv_density) : seed.draw(i, j, inv_density)) {
                idx.push_back(j);
            } else {
                b += A(j, i) * w.col(j);
            }
        }
        b.array() -= L1;
        Eigen::MatrixXd wsub = submat(w, idx);
        Eigen::MatrixXd asub = AAt(wsub);
        Eigen::MatrixXd a_i = a - asub;
        if (L2 != 0) a_i.diagonal().array() *= (1 - L2);
        nnls(a_i, b, h, i);
    }
}

// CALCULATE ERROR OF TEST SET ----------------------------------------------------------------------------

// calculate mean squared error of the model at test set indices only
inline double mse_test(Rcpp::SparseMatrix A, const Eigen::MatrixXd& w, Eigen::VectorXd& d, Eigen::MatrixXd& h,
                       rng seed, const uint64_t inv_density, const uint16_t threads) {
    // multiply w by d
    Eigen::MatrixXd w_ = w.transpose();
    for (size_t i = 0; i < w.cols(); ++i)
        for (size_t j = 0; j < w.rows(); ++j)
            w_(i, j) *= d(j);

    Eigen::VectorXd losses(h.cols());
#ifdef _OPENMP
#pragma omp parallel for num_threads(threads)
#endif
    for (uint64_t j = 0; j < h.cols(); ++j) {
        uint64_t n = 0;
        double s = 0;
        Rcpp::SparseMatrix::InnerIterator it(A, j);
        for (uint64_t i = 0; i < A.rows(); ++i) {
            if (seed.draw(j, i, inv_density)) {
                ++n;
                if (it && i == it.row()) {
                    s += std::pow(w_.row(i) * h.col(j) - it.value(), 2);
                    ++it;
                } else {
                    s += std::pow(w_.row(i) * h.col(j), 2);
                }
            } else if (it && i == it.row()) {
                ++it;
            }
        }
        losses(j) = (n > 0) ? s / n : 0;
    }
    return losses.sum() / h.cols();
}

// calculate mean squared error of the model at test set indices only
inline double mse_test(const Eigen::MatrixXd& A, const Eigen::MatrixXd& w, Eigen::VectorXd& d, Eigen::MatrixXd& h,
                       rng seed, const uint64_t inv_density, const uint16_t threads) {
    // multiply w by d
    Eigen::MatrixXd w_ = w.transpose();
    for (size_t i = 0; i < w.cols(); ++i)
        for (size_t j = 0; j < w.rows(); ++j)
            w_(i, j) *= d(j);

    Eigen::VectorXd losses(h.cols());
#ifdef _OPENMP
#pragma omp parallel for num_threads(threads)
#endif
    for (uint64_t j = 0; j < h.cols(); ++j) {
        uint64_t n = 0;
        double s = 0;
        for (uint64_t i = 0; i < A.rows(); ++i) {
            if (seed.draw(j, i, inv_density)) {
                ++n;
                s += std::pow(w_.row(i) * h.col(j) - A(i, j), 2);
            }
        }
        losses(j) = (n > 0) ? s / n : 0;
    }
    return losses.sum() / h.cols();
}

// NMF FUNCTIONS ---------------------------------------------------------------------------------------
// no linking or masking
template <class Matrix>
Rcpp::List c_nmf_base(Matrix& A, Matrix& At, const double tol, const uint16_t maxit, const bool verbose, const double L1, const double L2, const uint16_t threads, Eigen::MatrixXd w) {
    Eigen::MatrixXd h(w.rows(), A.cols());
    Eigen::VectorXd d(w.rows());
    double tol_ = 1;
    if (verbose)
        Rprintf("\n%4s | %8s \n---------------\n", "iter", "tol");

    // alternating least squares update loop
    for (uint16_t iter_ = 0; iter_ < maxit && tol_ > tol; ++iter_) {
        Eigen::MatrixXd w_it = w;
        // update h
        predict(A, w, h, L1, L2, threads);
        scale(h, d);
        Rcpp::checkUserInterrupt();
        // update w
        predict(At, h, w, L1, L2, threads);
        scale(w, d);

        // calculate tolerance of the model fit to detect convergence
        // correlation between "w" across consecutive iterations
        tol_ = cor(w, w_it);

        if (verbose)
            Rprintf("%4d | %8.2e\n", iter_ + 1, tol_);
        Rcpp::checkUserInterrupt();
    }
    return Rcpp::List::create(Rcpp::Named("w") = w, Rcpp::Named("d") = d, Rcpp::Named("h") = h);
}

//[[Rcpp::export]]
Rcpp::List c_nmf(Rcpp::SparseMatrix& A, Rcpp::SparseMatrix& At, const double tol, const uint16_t maxit, const bool verbose,
                 const double L1, const double L2, const uint16_t threads, Eigen::MatrixXd w) {
    return c_nmf_base(A, At, tol, maxit, verbose, L1, L2, threads, w);
}

//[[Rcpp::export]]
Rcpp::List c_nmf_dense(Eigen::MatrixXd& A, Eigen::MatrixXd& At, const double tol, const uint16_t maxit, const bool verbose, const double L1, const double L2, const uint16_t threads, Eigen::MatrixXd w) {
    return c_nmf_base(A, At, tol, maxit, verbose, L1, L2, threads, w);
}

// NMF FUNCTION ---------------------------------------------------------------------------------------
// run NMF with linking
//[[Rcpp::export]]
Rcpp::List c_linked_nmf(Rcpp::SparseMatrix A, Rcpp::SparseMatrix At, const double tol, const uint16_t maxit, const bool verbose,
                        const double L1, const double L2, const uint16_t threads, Eigen::MatrixXd w, Eigen::MatrixXd link_h,
                        Eigen::MatrixXd link_w) {
    Eigen::MatrixXd h(w.rows(), A.cols());
    Eigen::VectorXd d(w.rows());
    const bool linking_h = (link_h.cols() == A.cols());
    const bool linking_w = (link_w.cols() == A.rows());
    double tol_ = 1;

    if (verbose)
        Rprintf("\n%4s | %8s \n---------------\n", "iter", "tol");

    // alternating least squares update loop

    for (uint16_t iter_ = 0; iter_ < maxit && tol_ > tol; ++iter_) {
        Eigen::MatrixXd w_it = w;
        linking_h ? predict_link(A, w, h, L1, L2, threads, link_h) : predict(A, w, h, L1, L2, threads);
        scale(h, d);
        Rcpp::checkUserInterrupt();
        linking_w ? predict_link(At, h, w, L1, L2, threads, link_w) : predict(At, h, w, L1, L2, threads);
        scale(w, d);
        tol_ = cor(w, w_it);
        if (verbose)
            Rprintf("%4d | %8.2e\n", iter_ + 1, tol_);
        Rcpp::checkUserInterrupt();
    }
    return Rcpp::List::create(Rcpp::Named("w") = w, Rcpp::Named("d") = d, Rcpp::Named("h") = h);
}

// NMF FUNCTION ---------------------------------------------------------------------------------------
// run NMF with masking of a random speckled test set
template <class Matrix>
Rcpp::List c_ard_nmf_base(Matrix& A, Matrix& At, const double tol, const uint16_t maxit, const bool verbose,
                          const double L1, const double L2, const uint16_t threads, Eigen::MatrixXd w, const uint64_t rng_seed,
                          const uint64_t inv_density, const double overfit_threshold, const uint16_t trace_test_mse) {
    Eigen::MatrixXd h(w.rows(), A.cols());
    Eigen::VectorXd d(w.rows());
    double tol_ = 1;
    Rcpp::NumericVector test_mse, fit_tol, score_overfit;
    Rcpp::IntegerVector iter;

    rng seed(rng_seed);

    if (verbose)
        Rprintf("\n%4s | %8s | %8s \n---------------------------\n", "iter", "tol", "overfit");

    // alternating least squares update loop
    uint16_t iter_ = 0;
    for (; iter_ < maxit && tol_ > tol; ++iter_) {
        Eigen::MatrixXd w_it = w;
        predict_mask(A, seed, inv_density, w, h, L1, L2, threads, false);
        scale(h, d);
        Rcpp::checkUserInterrupt();
        predict_mask(At, seed, inv_density, h, w, L1, L2, threads, true);
        scale(w, d);
        tol_ = cor(w, w_it);
        if (verbose) Rprintf("%4d | %8.2e", iter_ + 1, tol_);
        if (iter_ % trace_test_mse == 0) {
            test_mse.push_back(mse_test(A, w, d, h, seed, inv_density, threads));
            iter.push_back(iter_);
            fit_tol.push_back(tol_);
            double this_err = test_mse(test_mse.size() - 1);
            double min_err = Rcpp::min(test_mse);
            score_overfit.push_back((this_err - min_err) / (this_err + min_err));
            if (verbose) Rprintf(" | %8.2e\n", score_overfit[score_overfit.size() - 1]);
            if (score_overfit[score_overfit.size() - 1] > overfit_threshold)
                break;
        } else if (verbose)
            Rprintf(" | %8s\n", "-");
        Rcpp::checkUserInterrupt();
    }
    if (iter_ % trace_test_mse != 0) {
        test_mse.push_back(mse_test(A, w, d, h, seed, inv_density, threads));
        iter.push_back(iter_);
        fit_tol.push_back(tol_);
        if (test_mse.size() > 0) {
            double min_err = Rcpp::min(test_mse);
            double this_err = test_mse(test_mse.size() - 1);
            score_overfit.push_back((this_err - min_err) / (this_err + min_err));
        } else {
            score_overfit.push_back(0.0);
        }
    }

    // calculate test set reconstruction error, if applicable
    return Rcpp::List::create(
        Rcpp::Named("w") = w,
        Rcpp::Named("d") = d,
        Rcpp::Named("h") = h,
        Rcpp::Named("test_mse") = test_mse,
        Rcpp::Named("iter") = iter,
        Rcpp::Named("tol") = fit_tol,
        Rcpp::Named("score_overfit") = score_overfit);
}

//[[Rcpp::export]]
Rcpp::List c_ard_nmf(Rcpp::SparseMatrix& A, Rcpp::SparseMatrix& At, const double tol, const uint16_t maxit, const bool verbose,
                     const double L1, const double L2, const uint16_t threads, Eigen::MatrixXd w, const uint64_t seed,
                     const uint64_t inv_density, const double overfit_threshold, const uint16_t trace_test_mse) {
    return c_ard_nmf_base(A, At, tol, maxit, verbose, L1, L2, threads, w, seed, inv_density, overfit_threshold, trace_test_mse);
}

//[[Rcpp::export]]
Rcpp::List c_ard_nmf_dense(Eigen::MatrixXd& A, Eigen::MatrixXd& At, const double tol, const uint16_t maxit, const bool verbose,
                           const double L1, const double L2, const uint16_t threads, Eigen::MatrixXd w, const uint64_t seed,
                           const uint64_t inv_density, const double overfit_threshold, const uint16_t trace_test_mse) {
    return c_ard_nmf_base(A, At, tol, maxit, verbose, L1, L2, threads, w, seed, inv_density, overfit_threshold, trace_test_mse);
}

//[[Rcpp::export]]
Rcpp::S4 log_normalize(Rcpp::SparseMatrix A_, const unsigned int scale_factor, const int threads) {
    Rcpp::SparseMatrix A = A_.clone();

#ifdef _OPENMP
#pragma omp parallel for num_threads(threads)
#endif
    for (size_t i = 0; i < A.cols(); ++i) {
        // calculate column sum
        double sum = 0;
        for (Rcpp::SparseMatrix::InnerIterator it(A, i); it; ++it)
            sum += it.value();

        // multiply by scale_factor
        double norm = scale_factor / sum;

        // log-transform
        for (Rcpp::SparseMatrix::InnerIterator it(A, i); it; ++it)
            it.value() = std::log1p(it.value() * norm);
    }
    return A.wrap();
}

// ---- CONVOLUTIONAL NMF FUNCTIONS

//[[Rcpp::export]]
Rcpp::S4 spatial_graph(std::vector<double> c1, std::vector<double> c2, double max_dist, size_t max_k = 100, const size_t threads = 0) {
    // calculate euclidean distances between all elements in x and y, return only those less than max_dist
    size_t n = c1.size();
    double scale_factor = 1 / max_dist;
    Eigen::MatrixXd x_ = Eigen::MatrixXd::Zero(max_k, n);
    Eigen::MatrixXi i_ = Eigen::MatrixXi::Zero(max_k, n);

#ifdef _OPENMP
#pragma omp parallel for num_threads(threads)
#endif
    for (size_t i = 0; i < n; ++i) {
        size_t pos = 0;
        for (size_t j = 0; j < n && pos < max_k; ++j) {
            double d = std::sqrt((c1[i] - c1[j]) * (c1[i] - c1[j]) + (c2[i] - c2[j]) * (c2[i] - c2[j]));
            if (d < max_dist) {
                i_(pos, i) = j;
                x_(pos, i) = (max_dist - d) * scale_factor;
                ++pos;
            }
        }
        // normalize columns to sum to 1
        double sum = x_.col(i).sum();
        x_.col(i).array() /= sum;
    }

    // convert to vector form
    size_t nnz = 0;
    for (size_t i = 0; i < n; ++i)
        for (size_t j = 0; j < max_k; ++j)
            if (x_(j, i) != 0) ++nnz;
    //    for (auto it = i_.data(); it != (i_.data() + i_.size()); ++it)
    //       if (*it != 0) ++nnz;

    Rcpp::IntegerVector idx(nnz), colptrs(n + 1), Dim(2, n);
    Rcpp::NumericVector vals(nnz);
    size_t pos = 0;
    for (size_t i = 0; i < n; ++i) {
        for (size_t j = 0; j < max_k; ++j) {
            if (x_(j, i) != 0) {
                idx[pos] = i_(j, i);
                vals[pos] = x_(j, i);
                ++pos;
            }
        }
        colptrs[i + 1] = pos;
    }
    Rcpp::SparseMatrix m(vals, idx, colptrs, Dim);
    return m.wrap();
}

template <typename T>
std::vector<T> apply_permutation(
    const std::vector<T>& vec,
    const std::vector<std::size_t>& p) {
    std::vector<T> sorted_vec(vec.size());
    std::transform(p.begin(), p.end(), sorted_vec.begin(),
                   [&](std::size_t i) { return vec[i]; });
    return sorted_vec;
}

template <typename T>
T jaccard_distance(T* p, T* q, size_t k) {
    T pq = 0, pp = 0, qq = 0;
    for (size_t i = 0; i < k; ++i, ++p, ++q) {
        pq += *p * *q;
        pp += *p * *p;
        qq += *q * *q;
    }
    return 1 - pq / (pp + qq - pq);
}

template <typename T>
T euclidean_distance(T* p, T* q, size_t k) {
    T pq = 0;
    for (size_t i = 0; i < k; ++i, ++p, ++q)
        pq += (*p - *q) * (*p - *q);
    return std::sqrt(pq);
}

template <typename T>
T manhattan_distance(T* p, T* q, size_t k) {
    T pq = 0;
    for (size_t i = 0; i < k; ++i, ++p, ++q)
        pq += std::abs(*p - *q);
    return std::sqrt(pq);
}

template <typename T>
T hamming_distance(T* p, T* q, size_t k) {
    T sum = 0;
    for (size_t i = 0; i < k; ++i, ++p, ++q)
        if (*p != *q) ++sum;
    return sum;
}

template <typename T>
T kullback_distance(T* p, T* q, size_t k) {
    T pdivq = 0, psum = 0;
    for (size_t i = 0; i < k; ++i, ++p, ++q) {
        if (*q != 0) pdivq += *p / *q;
        psum += *p;
    }
    return psum * std::log(pdivq);
}

template <typename T>
T cosine_distance(T* p, T* q, size_t k) {
    T pq = 0, pp = 0, qq = 0;
    for (size_t i = 0; i < k; ++i, ++p, ++q) {
        pq += *p * *q;
        pp += *p * *p;
        qq += *q * *q;
    }
    return 1 - (pq / (std::sqrt(pp) * std::sqrt(qq)));
}

// develop benchmarking objectives that discriminate histology metadata
// Calculate LKNN graph (k, radius, metric, max_dist) then run CNMF at rank of normal NMF
// - develop method for edge detection (cells next to one another that are different in the same ways), all pairwise relative differences in gene expression, run NMF, G, cNMF.
// - measure the contiguousness of a pattern in one dataset, and see how contiguous it is when projected onto another dataset

// Local K-Nearest Neighbors
// Find the K-nearest neighbors on matrix "m" within some radius of one another (on coordinates "coord_x", "coord_y")
// Also impose a minimum distance cutoff to remove very poor-quality nearest neighbors. This cutoff is not particularly useful for Euclidean distance.
//[[Rcpp::export]]
Rcpp::S4 c_LKNN(Eigen::MatrixXf m, Eigen::VectorXf coord_x, Eigen::VectorXf coord_y, size_t k, float radius, std::string metric, bool similarity, float max_dist, bool verbose, size_t threads) {
    if (m.cols() != m.rows() && m.rows() == coord_x.size()) m = m.transpose();
    if (m.cols() != coord_x.size()) Rcpp::stop("number of columns in 'm' must be equal to number of coordinates");
    if (coord_x.size() != coord_y.size()) Rcpp::stop("length of coordinate vectors must be equivalent");

    size_t n_max_edges = std::ceil(std::pow(radius * 2 + 1, 2)) - 1;
    size_t n = m.cols();
    if (verbose) Rprintf("number of edges per node: %u\n", n_max_edges);

    // allocate sufficient memory in the sparse matrix structure
    Eigen::VectorXf x = Eigen::VectorXf::Zero(n_max_edges * n);
    Eigen::VectorXi i = Eigen::VectorXi::Zero(n_max_edges * n);
    Eigen::VectorXi p = Eigen::VectorXi::Zero(n + 1);

    // column pointers assume that the maximum number of edges are used
    for (size_t i = 1; i < n + 1; ++i)
        p(i) = p(i - 1) + n_max_edges;

    if (verbose) Rprintf("filtering %llu edges\n", n * n_max_edges);

#ifdef _OPENMP
#pragma omp parallel for num_threads(threads)
#endif
    for (size_t point1 = 0; point1 < n; ++point1) {
        // calculate Jaccard overlap between h[, col] and all other columns within radius
        // TO DO:  Add other distance measures
        std::vector<size_t> i_point1;
        std::vector<float> x_point1;
        for (size_t point2 = 0; point2 < n; ++point2) {
            if (point1 == point2) continue;
            // check if point2 is within radius of point1
            float d = std::sqrt((coord_x[point1] - coord_x[point2]) * (coord_x[point1] - coord_x[point2]) + (coord_y[point1] - coord_y[point2]) * (coord_y[point1] - coord_y[point2]));
            if (d <= radius) {
                // calculate distance between both points in "m"
                float d12;
                if (metric == "jaccard") {
                    d12 = jaccard_distance(&m(0, point1), &m(0, point2), m.rows());
                    if (!similarity) d12 = 1 - d12;
                } else if (metric == "cosine") {
                    d12 = cosine_distance(&m(0, point1), &m(0, point2), m.rows());
                    if (!similarity) d12 = 1 - d12;
                } else if (metric == "manhattan") {
                    d12 = manhattan_distance(&m(0, point1), &m(0, point2), m.rows());
                } else if (metric == "hamming") {
                    d12 = hamming_distance(&m(0, point1), &m(0, point2), m.rows());
                } else if (metric == "kl") {
                    d12 = kullback_distance(&m(0, point1), &m(0, point2), m.rows());
                } else {
                    d12 = euclidean_distance(&m(0, point1), &m(0, point2), m.rows());
                }
                if (max_dist != 0 && d12 > max_dist) continue;
                x_point1.push_back(d12);
                i_point1.push_back(point2);
            }
        }
        if (x_point1.size() > k) {
            // sort i_point1 and x_point1 by value in x, increasing
            std::vector<size_t> sort_perm(x_point1.size(), 0);
            for (size_t j = 0; j < sort_perm.size(); ++j) sort_perm[j] = j;
            std::sort(sort_perm.begin(), sort_perm.end(), [&](const size_t& a, const size_t& b) { return (x_point1[a] < x_point1[b]); });
            x_point1 = apply_permutation(x_point1, sort_perm);
            i_point1 = apply_permutation(i_point1, sort_perm);

            // resize x_point1 and i_point1 to k + 1
            x_point1.resize(k);
            i_point1.resize(k);

            // sort i_point1 and x_point1 by value in i, increasing
            sort_perm.resize(k);
            for (size_t j = 0; j < k; ++j) sort_perm[j] = j;
            std::sort(sort_perm.begin(), sort_perm.end(), [&](const size_t& a, const size_t& b) { return (i_point1[a] < i_point1[b]); });
            x_point1 = apply_permutation(x_point1, sort_perm);
            i_point1 = apply_permutation(i_point1, sort_perm);
        }
        // write x_point1 and i_point1 to x and i vectors
        size_t pos = p[point1];
        for (size_t pos = p[point1], pos2 = 0; pos2 < x_point1.size(); ++pos, ++pos2) {
            x(pos) = x_point1[pos2];
            i(pos) = i_point1[pos2];
        }
    }
    // drop0's
    size_t pos1 = 0, pos2 = 0;
    for (size_t pos_p = 1; pos2 < x.size(); ++pos2) {
        if (pos2 == p(pos_p)) {
            p(pos_p) = pos1;
            ++pos_p;
        }
        if (x(pos2) != 0) {
            x(pos1) = x(pos2);
            i(pos1) = i(pos2);
            ++pos1;
        }
    }
    p(p.size() - 1) = pos1;
    // x.resize(pos1);
    // i.resize(pos1);

    if (verbose) Rprintf("selected %llu edges\n", pos1);

    // wrap Eigen vectors to dgCMatrix
    Rcpp::IntegerVector Dim(2, n);
    Rcpp::IntegerVector i_(pos1), p_(p.size());
    Rcpp::NumericVector x_(pos1);
    for (size_t j = 0; j < pos1; ++j) {
        i_(j) = i(j);
        x_(j) = x(j);
    }
    for (size_t j = 0; j < p.size(); ++j)
        p_(j) = p(j);
    Rcpp::SparseMatrix res(x_, i_, p_, Dim);
    return res.wrap();
}

//[[Rcpp::export]]
Rcpp::S4 c_SNN(Rcpp::SparseMatrix G, double min_similarity, size_t threads) {
    size_t n = G.cols();
    std::vector<size_t> idx, ptrs(n + 1), nnz(n);
    std::vector<double> vals;
    // compute number of nonzeros in each column
    for (size_t i = 0; i < n; ++i) nnz[i] = G.p[i + 1] - G.p[i];

    // TO DO:  parallelize with OpenMP
    // had some challenges getting memory management set up correctly
    // seems like Massimiliano's answer here may have some merit:
    //  https://stackoverflow.com/questions/24765180/parallelizing-a-for-loop-using-openmp-replacing-push-back
    for (size_t i = 0; i < n; ++i) {
        if (nnz[i] != 0) {
            for (size_t j = 0; j < n; ++j) {
                if (i == j) {
                    idx.push_back(i);
                    vals.push_back(1);
                } else {
                    if (nnz[j] != 0) {
                        int* ptr1 = &G.i[G.p[i]];
                        int* ptr1_end = &G.i[G.p[i + 1] - 1];
                        int* ptr2 = &G.i[G.p[j]];
                        int* ptr2_end = &G.i[G.p[j + 1] - 1];
                        size_t intersection = 0;
                        while (ptr1 <= ptr1_end && ptr2 <= ptr2_end) {
                            if (*ptr1 == *ptr2) {
                                ++intersection;
                                ++ptr1;
                                ++ptr2;
                            } else if (*ptr1 < *ptr2)
                                ++ptr1;
                            else
                                ++ptr2;
                        }
                        if (intersection != 0) {
                            double sim = (double)intersection / (double)(nnz[i] + nnz[j] - intersection);
                            if (sim > min_similarity) {
                                idx.push_back(j);
                                vals.push_back(sim);
                            }
                        }
                    }
                }
            }
        }
        ptrs[i + 1] = idx.size();
    }
    Rcpp::NumericVector x_(vals.size());
    Rcpp::IntegerVector i_(idx.size());
    Rcpp::IntegerVector p_(ptrs.size());
    for (size_t j = 0; j < vals.size(); ++j) {
        x_(j) = vals[j];
        i_(j) = idx[j];
    }
    for (size_t j = 0; j < n + 1; ++j)
        p_(j) = ptrs[j];
    Rcpp::IntegerVector Dim(2, G.cols());
    Rcpp::SparseMatrix res(x_, i_, p_, Dim);
    return res.wrap();
}

// update h given A and w
inline void gcnmf_update_h(Rcpp::SparseMatrix A, const Eigen::MatrixXd& w, Eigen::MatrixXd& h, Rcpp::SparseMatrix G, const double L1, const double L2, const int threads) {
    Eigen::MatrixXd a = AAt(w);
    if (L2 != 0) a.diagonal().array() *= (1 - L2);
    // calculate b like in non-convolutional updates
    Eigen::MatrixXd b = Eigen::MatrixXd::Zero(h.rows(), A.cols());
#ifdef _OPENMP
#pragma omp parallel for num_threads(threads)
#endif
    for (size_t j = 0; j < h.cols(); ++j) {
        if (A.p[j] == A.p[j + 1]) continue;
        for (Rcpp::SparseMatrix::InnerIterator it(A, j); it; ++it)
            b.col(j) += it.value() * w.col(it.row());
    }

    // generate convolutional b by convolving b using the graph pattern and then solve NNLS
    for (size_t j = 0; j < b.cols(); ++j) {
        Eigen::VectorXd b_ = Eigen::VectorXd::Zero(b.rows());
        for (Rcpp::SparseMatrix::InnerIterator it(G, j); it; ++it)
            b_ += it.value() * b.col(it.row());
        b_.array() -= L1;
        nnls(a, b_, h, j);
    }
}

// update w given A and h
inline void gcnmf_update_w(Rcpp::SparseMatrix At, Eigen::MatrixXd& w, const Eigen::MatrixXd& h, Rcpp::SparseMatrix G, const double L1, const double L2, const int threads) {
    Eigen::MatrixXd a = AAt(h);
    if (L2 != 0) a.diagonal().array() *= (1 - L2);

#ifdef _OPENMP
#pragma omp parallel for num_threads(threads)
#endif
    for (size_t j = 0; j < w.cols(); ++j) {
        Eigen::VectorXd b = Eigen::VectorXd::Zero(w.rows());
        for (Rcpp::SparseMatrix::InnerIterator it(At, j); it; ++it) {
            for (Rcpp::SparseMatrix::InnerIterator it2(G, it.row()); it2; ++it2) {
                b += (it.value() * it2.value()) * h.col(it2.row());
            }
        }
        b.array() -= L1;
        nnls(a, b, w, j);
    }
}

//[[Rcpp::export]]
Rcpp::List c_gcnmf(Rcpp::SparseMatrix& A, Rcpp::SparseMatrix& At, Rcpp::SparseMatrix& G, const double tol, const uint16_t maxit, const bool verbose, const double L1, const double L2, const uint16_t threads, Eigen::MatrixXd w) {
    if (w.rows() == A.rows() && w.rows() != w.cols()) w = w.transpose();
    Eigen::MatrixXd h = Eigen::MatrixXd::Zero(w.rows(), A.cols());
    Eigen::VectorXd d = Eigen::VectorXd::Ones(w.rows());
    double tol_ = 1;
    if (verbose) Rprintf("\n%4s | %8s \n---------------\n", "iter", "tol");
    for (uint16_t iter_ = 0; iter_ < maxit && tol_ > tol; ++iter_) {
        Eigen::MatrixXd w_it = w;
        gcnmf_update_h(A, w, h, G, L1, L2, threads);
        scale(h, d);
        gcnmf_update_w(At, w, h, G, L1, L2, threads);
        scale(w, d);
        Rcpp::checkUserInterrupt();
        tol_ = cor(w, w_it);
        if (verbose) Rprintf("%4d | %8.2e\n", iter_ + 1, tol_);
    }
    return Rcpp::List::create(Rcpp::Named("w") = w.transpose(), Rcpp::Named("d") = d, Rcpp::Named("h") = h);
}

//[[Rcpp::export]]
Rcpp::NumericMatrix c_differentiate_model(Rcpp::NumericMatrix& h, Rcpp::SparseMatrix& G) {
    // for all nodes in G, calculate change in h
    if (h.rows() == G.cols() && h.rows() != h.cols()) h = Rcpp::transpose(h);
    if (h.cols() != G.cols()) Rcpp::stop("dimensions of 'h' and 'G' are not compatible");
    if (G.i[0] == 0) Rcpp::stop("this graph should not have on-diagonal ones");
    size_t n = h.rows();
    Rcpp::NumericMatrix h_diff(h.rows() * 2, G.cols());
    for (size_t col1 = 0, pos = 0; col1 < G.cols(); ++col1) {
        for (Rcpp::SparseMatrix::InnerIterator it(G, col1); it; ++it, ++pos) {
            for (size_t k = 0, k2 = n; k < n; ++k, ++k2) {
                double diff = h(k, col1) - h(k, it.row());
                if (diff > 0)
                    h_diff(k, pos) = diff;
                else
                    h_diff(k2, pos) = -diff;
            }
        }
    }
    return h_diff;
}

//[[Rcpp::export]]
Rcpp::IntegerMatrix c_assign_cells_to_edge_clusters(Rcpp::SparseMatrix G, Rcpp::IntegerVector h_diff_clusters) {
    // get number of clusters
    size_t num_clusters = 0;
    for (auto& cl : h_diff_clusters)
        if (cl > num_clusters) num_clusters = cl;

    // create matrix of unique clusters in rows and samples in columns
    Rcpp::IntegerMatrix res(num_clusters, G.cols());
    for (size_t col1 = 0, pos = 0; col1 < G.cols(); ++col1) {
        for (Rcpp::SparseMatrix::InnerIterator it(G, col1); it; ++it, ++pos) {
            res(h_diff_clusters(pos), col1) += 1;
        }
    }
    return res;
}
=======
//[[Rcpp::plugins(openmp)]]
#ifdef _OPENMP
#include <omp.h>
#endif

#include <singlet.h>

// xorshift64 Linear Congruential Generator
class rng {
   private:
    uint64_t state;

   public:
    rng(uint64_t state) : state(state) {}

    void advance_state() {
        state ^= state << 19;
        state ^= state >> 7;
        state ^= state << 36;
    }

    uint64_t operator*() const {
        return state;
    }

    uint64_t rand() {
        uint64_t x = state ^ (state << 38);
        x ^= x >> 13;
        x ^= x << 23;
    }

    uint64_t rand(uint64_t i) {
        // advance i
        i ^= i << 19;
        i ^= i >> 7;
        i ^= i << 36;

        // add i to state
        uint64_t x = state + i;

        // advance state
        x ^= x << 38;
        x ^= x >> 13;
        x ^= x << 23;

        return x;
    }

    uint64_t rand(uint64_t i, uint64_t j) {
        uint64_t x = rand(i);

        // advance j
        j ^= j >> 7;
        j ^= j << 23;
        j ^= j >> 8;

        // add j to state
        x += j;

        // advance state
        x ^= x >> 7;
        x ^= x << 53;
        x ^= x >> 4;

        return x;
    }

    template <typename T>
    T sample(T max_value) {
        return rand() % max_value;
    }

    template <typename T>
    T sample(uint64_t i, T max_value) {
        return rand(i) % max_value;
    }

    template <typename T>
    T sample(uint64_t i, uint64_t j, T max_value) {
        return rand(i, j) % max_value;
    }

    template <typename T>
    bool draw(T probability) {
        return sample(probability) == 0;
    }

    template <typename T>
    bool draw(uint64_t i, T probability) {
        return sample(i, probability) == 0;
    }

    template <typename T>
    bool draw(uint64_t i, uint64_t j, T probability) {
        sample(i, j, probability);
        return sample(i, j, probability) == 0;
    }

    template <typename T>
    double uniform() {
        T x = (T)rand() / UINT64_MAX;
        return x - std::floor(x);
    }

    template <typename T>
    double uniform(uint64_t i) {
        T x = (T)rand(i) / UINT64_MAX;
        return x - std::floor(x);
    }

    template <typename T>
    double uniform(uint64_t i, uint64_t j) {
        T x = (T)rand(i, j) / UINT64_MAX;
        return x - std::floor(x);
    }
};

// MATRIX NORMALIZATION BY GROUP -----------------------------------------------------------------------------
// simply makes all values in each group of samples sum to the same value
//[[Rcpp::export]]
Rcpp::S4 weight_by_split(const Rcpp::S4& A_, Rcpp::IntegerVector split_by, const size_t n_groups) {
    Rcpp::SparseMatrix A(A_);
    A.clone();

    // get sum of each group
    Rcpp::NumericVector sums(n_groups);
    for (size_t j = 0; j < split_by.size(); ++j) {
        for (Rcpp::SparseMatrix::InnerIterator it(A, j); it; ++it) {
            sums[split_by[j]] += it.value();
        }
    }

    // calculate multiplication factor for each group
    for (size_t j = 1; j < sums.size(); ++j)
        sums[j] /= sums[0];

    // normalize each column using the group sum relative to the first group sum
    for (size_t i = 0; i < split_by.size(); ++i) {
        if (split_by[i] != 0) {
            for (Rcpp::SparseMatrix::InnerIterator it(A, i); it; ++it)
                it.value() /= sums[split_by[i]];
        }
    }

    return A.wrap();
}

//[[Rcpp::export]]
Rcpp::NumericMatrix rowwise_compress_sparse(Rcpp::SparseMatrix& A, const size_t n = 10, const size_t threads = 0) {
    const size_t n_rows = (size_t)std::floor(A.rows() / n);
    Rcpp::NumericMatrix res(n_rows, A.cols());
#ifdef _OPENMP
#pragma omp parallel for num_threads(threads)
#endif
    for (size_t col = 0; col < A.cols(); ++col)
        for (Rcpp::SparseMatrix::InnerIterator it(A, col); it; ++it) {
            size_t row = (size_t)std::floor(it.row() / n);
            res(row, col) += it.value();
        }
    for (size_t j = 0; j < res.cols(); ++j)
        for (size_t i = 0; i < res.rows(); ++i)
            res(i, j) /= n;  // calculate mean
    return res;
}

//[[Rcpp::export]]
Rcpp::NumericMatrix rowwise_compress_dense(Rcpp::NumericMatrix& A, const size_t n = 10, const size_t threads = 0) {
    const size_t n_rows = (size_t)std::floor(A.rows() / n);
    Rcpp::NumericMatrix res(n_rows, A.cols());
#ifdef _OPENMP
#pragma omp parallel for num_threads(threads)
#endif
    for (size_t col = 0; col < A.cols(); ++col) {
        size_t res_row = 0;
        for (size_t row = 0; row < A.rows(); row += n, ++res_row) {
            for (size_t i = 0; i < n; ++i)
                res(res_row, col) += A(row + i, col);
            res(res_row, col) /= n;  // calculate mean
        }
    }
    return res;
}

// NMF HELPER FUNCTIONS ---------------------------------------------------------------------------------
// Pearson correlation between two matrices
inline double cor(Eigen::MatrixXd& x, Eigen::MatrixXd& y) {
    double x_i, y_i, sum_x = 0, sum_y = 0, sum_xy = 0, sum_x2 = 0, sum_y2 = 0;
    const size_t n = x.size();
    for (size_t i = 0; i < n; ++i) {
        x_i = (*(x.data() + i));
        y_i = (*(y.data() + i));
        sum_x += x_i;
        sum_y += y_i;
        sum_xy += x_i * y_i;
        sum_x2 += x_i * x_i;
        sum_y2 += y_i * y_i;
    }
    return 1 - (n * sum_xy - sum_x * sum_y) / std::sqrt((n * sum_x2 - sum_x * sum_x) * (n * sum_y2 - sum_y * sum_y));
}

// fast symmetric matrix multiplication, A * A.transpose()
inline Eigen::MatrixXd AAt(const Eigen::MatrixXd& A) {
    Eigen::MatrixXd AAt = Eigen::MatrixXd::Zero(A.rows(), A.rows());
    AAt.selfadjointView<Eigen::Lower>().rankUpdate(A);
    AAt.triangularView<Eigen::Upper>() = AAt.transpose();
    AAt.diagonal().array() += 1e-15;
    return AAt;
}

// subset columns from a matrix (deep copy)
// could not figure out how to do better than a deep copy:
//   https://stackoverflow.com/questions/72100483/matrix-multiplication-of-an-eigen-matrix-for-a-subset-of-columns
inline Eigen::MatrixXd submat(const Eigen::MatrixXd& x, const std::vector<uint64_t>& col_indices) {
    Eigen::MatrixXd x_(x.rows(), col_indices.size());
    for (size_t i = 0; i < col_indices.size(); ++i)
        x_.col(i) = x.col(col_indices[i]);
    return x_;
}

// scale rows in w (or h) to sum to 1 and put previous rowsums in d
void scale(Eigen::MatrixXd& w, Eigen::VectorXd& d) {
    d = w.rowwise().sum();
    d.array() += 1e-15;
    for (size_t i = 0; i < w.rows(); ++i)
        for (size_t j = 0; j < w.cols(); ++j)
            w(i, j) /= d(i);
};

// NNLS SOLVER OF THE FORM ax=b ---------------------------------------------------------------------------------
// optimized and modified from github.com/linxihui/NNLM "c_nnls" function
inline void nnls(Eigen::MatrixXd& a, Eigen::VectorXd& b, Eigen::MatrixXd& x, const size_t col) {
    double tol = 1;
    for (uint8_t it = 0; it < 100 && (tol / b.size()) > 1e-8; ++it) {
        tol = 0;
        for (size_t i = 0; i < x.rows(); ++i) {
            double diff = b(i) / a(i, i);
            if (-diff > x(i, col)) {
                if (x(i, col) != 0) {
                    b -= a.col(i) * -x(i, col);
                    tol = 1;
                    x(i, col) = 0;
                }
            } else if (diff != 0) {
                x(i, col) += diff;
                b -= a.col(i) * diff;
                tol += std::abs(diff / (x(i, col) + 1e-15));
            }
        }
    }
}

// NMF PROJECTION FUNCTIONS  ------------------------------------------------------------------------------

// update h given A and w
inline void predict(Rcpp::SparseMatrix A, const Eigen::MatrixXd& w, Eigen::MatrixXd& h, const double L1, const double L2, const int threads) {
    Eigen::MatrixXd a = AAt(w);
    if (L2 != 0) a.diagonal().array() *= (1 - L2);
#ifdef _OPENMP
#pragma omp parallel for num_threads(threads)
#endif
    for (size_t i = 0; i < h.cols(); ++i) {
        if (A.p[i] == A.p[i + 1]) continue;
        Eigen::VectorXd b = Eigen::VectorXd::Zero(h.rows());
        for (Rcpp::SparseMatrix::InnerIterator it(A, i); it; ++it)
            b += it.value() * w.col(it.row());
        b.array() -= L1;
        nnls(a, b, h, i);
    }
}

// update h given A and w
inline void predict(Eigen::MatrixXd A, const Eigen::MatrixXd& w, Eigen::MatrixXd& h, const double L1, const double L2, const int threads) {
    Eigen::MatrixXd a = AAt(w);
    if (L2 != 0) a.diagonal().array() *= (1 - L2);
#ifdef _OPENMP
#pragma omp parallel for num_threads(threads)
#endif
    for (size_t i = 0; i < h.cols(); ++i) {
        Eigen::VectorXd b = w * A.col(i);
        b.array() -= L1;
        nnls(a, b, h, i);
    }
}

//[[Rcpp::export]]
Rcpp::List c_project_model(Rcpp::SparseMatrix A, Eigen::MatrixXd w, const double L1, const double L2, const int threads) {
    if (w.rows() == A.rows()) w = w.transpose();
    Eigen::VectorXd d(w.rows());
    scale(w, d);
    Eigen::MatrixXd h(w.rows(), A.cols());
    predict(A, w, h, L1, L2, threads);
    scale(h, d);
    return (Rcpp::List::create(Rcpp::Named("h") = h, Rcpp::Named("d") = d));
}

// update h given A and w while masking values in h
inline void predict_link(Rcpp::SparseMatrix A, const Eigen::MatrixXd& w, Eigen::MatrixXd& h, const double L1, const double L2, const int threads,
                         const Eigen::MatrixXd& link_h) {
    Eigen::MatrixXd a = AAt(w);
    if (L2 != 0) a.diagonal().array() *= (1 - L2);
#ifdef _OPENMP
#pragma omp parallel for num_threads(threads)
#endif
    for (size_t i = 0; i < h.cols(); ++i) {
        if (A.p[i] == A.p[i + 1]) continue;
        Eigen::VectorXd b = Eigen::VectorXd::Zero(h.rows());
        for (Rcpp::SparseMatrix::InnerIterator it(A, i); it; ++it)
            b += it.value() * w.col(it.row());
        b.array() -= L1;
        for (size_t j = 0; j < link_h.rows(); ++j)
            b[j] *= link_h(j, i);
        nnls(a, b, h, i);
    }
}

// update h given A and w while masking a random speckled test set
inline void predict_mask(Rcpp::SparseMatrix A, rng seed, const uint64_t inv_density, const Eigen::MatrixXd& w,
                         Eigen::MatrixXd& h, const double L1, const double L2, const int threads, const bool mask_t) {
    Eigen::MatrixXd a = AAt(w);

#ifdef _OPENMP
#pragma omp parallel for num_threads(threads)
#endif
    for (size_t i = 0; i < h.cols(); ++i) {
        if (A.p[i] == A.p[i + 1]) continue;
        Eigen::VectorXd b = Eigen::VectorXd::Zero(h.rows());
        Rcpp::SparseMatrix::InnerIterator it(A, i);
        std::vector<uint64_t> idx;
        idx.reserve(A.rows() / inv_density);
        for (uint64_t j = 0; j < A.rows(); ++j) {
            if (mask_t ? seed.draw(j, i, inv_density) : seed.draw(i, j, inv_density)) {
                idx.push_back(j);
                if (it && j == it.row())
                    ++it;
            } else if (it && j == it.row()) {
                b += it.value() * w.col(j);
                ++it;
            }
        }
        b.array() -= L1;
        Eigen::MatrixXd wsub = submat(w, idx);
        Eigen::MatrixXd asub = AAt(wsub);
        Eigen::MatrixXd a_i = a - asub;
        if (L2 != 0) a_i.diagonal().array() *= (1 - L2);
        nnls(a_i, b, h, i);
    }
}

// update h given A and w while masking a random speckled test set
inline void predict_mask(const Eigen::MatrixXd& A, rng seed, const uint64_t inv_density, const Eigen::MatrixXd& w,
                         Eigen::MatrixXd& h, const double L1, const double L2, const int threads, const bool mask_t) {
    Eigen::MatrixXd a = AAt(w);

#ifdef _OPENMP
#pragma omp parallel for num_threads(threads)
#endif
    for (size_t i = 0; i < h.cols(); ++i) {
        Eigen::VectorXd b = Eigen::VectorXd::Zero(h.rows());
        std::vector<uint64_t> idx;
        idx.reserve(A.rows() / inv_density);
        for (uint64_t j = 0; j < A.rows(); ++j) {
            if (mask_t ? seed.draw(j, i, inv_density) : seed.draw(i, j, inv_density)) {
                idx.push_back(j);
            } else {
                b += A(j, i) * w.col(j);
            }
        }
        b.array() -= L1;
        Eigen::MatrixXd wsub = submat(w, idx);
        Eigen::MatrixXd asub = AAt(wsub);
        Eigen::MatrixXd a_i = a - asub;
        if (L2 != 0) a_i.diagonal().array() *= (1 - L2);
        nnls(a_i, b, h, i);
    }
}

// CALCULATE ERROR OF TEST SET ----------------------------------------------------------------------------

// calculate mean squared error of the model at test set indices only
inline double mse_test(Rcpp::SparseMatrix A, const Eigen::MatrixXd& w, Eigen::VectorXd& d, Eigen::MatrixXd& h,
                       rng seed, const uint64_t inv_density, const uint16_t threads) {
    // multiply w by d
    Eigen::MatrixXd w_ = w.transpose();
    for (size_t i = 0; i < w.cols(); ++i)
        for (size_t j = 0; j < w.rows(); ++j)
            w_(i, j) *= d(j);

    Eigen::VectorXd losses(h.cols());
#ifdef _OPENMP
#pragma omp parallel for num_threads(threads)
#endif
    for (uint64_t j = 0; j < h.cols(); ++j) {
        uint64_t n = 0;
        double s = 0;
        Rcpp::SparseMatrix::InnerIterator it(A, j);
        for (uint64_t i = 0; i < A.rows(); ++i) {
            if (seed.draw(j, i, inv_density)) {
                ++n;
                if (it && i == it.row()) {
                    s += std::pow(w_.row(i) * h.col(j) - it.value(), 2);
                    ++it;
                } else {
                    s += std::pow(w_.row(i) * h.col(j), 2);
                }
            } else if (it && i == it.row()) {
                ++it;
            }
        }
        losses(j) = (n > 0) ? s / n : 0;
    }
    return losses.sum() / h.cols();
}

// calculate mean squared error of the model at test set indices only
inline double mse_test(const Eigen::MatrixXd& A, const Eigen::MatrixXd& w, Eigen::VectorXd& d, Eigen::MatrixXd& h,
                       rng seed, const uint64_t inv_density, const uint16_t threads) {
    // multiply w by d
    Eigen::MatrixXd w_ = w.transpose();
    for (size_t i = 0; i < w.cols(); ++i)
        for (size_t j = 0; j < w.rows(); ++j)
            w_(i, j) *= d(j);

    Eigen::VectorXd losses(h.cols());
#ifdef _OPENMP
#pragma omp parallel for num_threads(threads)
#endif
    for (uint64_t j = 0; j < h.cols(); ++j) {
        uint64_t n = 0;
        double s = 0;
        for (uint64_t i = 0; i < A.rows(); ++i) {
            if (seed.draw(j, i, inv_density)) {
                ++n;
                s += std::pow(w_.row(i) * h.col(j) - A(i, j), 2);
            }
        }
        losses(j) = (n > 0) ? s / n : 0;
    }
    return losses.sum() / h.cols();
}

// NMF FUNCTIONS ---------------------------------------------------------------------------------------
// no linking or masking
template <class Matrix>
Rcpp::List c_nmf_base(Matrix& A, Matrix& At, const double tol, const uint16_t maxit, const bool verbose, const double L1, const double L2, const uint16_t threads, Eigen::MatrixXd w) {
    Eigen::MatrixXd h(w.rows(), A.cols());
    Eigen::VectorXd d(w.rows());
    double tol_ = 1;
    if (verbose)
        Rprintf("\n%4s | %8s \n---------------\n", "iter", "tol");

    // alternating least squares update loop
    for (uint16_t iter_ = 0; iter_ < maxit && tol_ > tol; ++iter_) {
        Eigen::MatrixXd w_it = w;
        // update h
        predict(A, w, h, L1, L2, threads);
        scale(h, d);
        Rcpp::checkUserInterrupt();
        // update w
        predict(At, h, w, L1, L2, threads);
        scale(w, d);

        // calculate tolerance of the model fit to detect convergence
        // correlation between "w" across consecutive iterations
        tol_ = cor(w, w_it);

        if (verbose)
            Rprintf("%4d | %8.2e\n", iter_ + 1, tol_);
        Rcpp::checkUserInterrupt();
    }
    return Rcpp::List::create(Rcpp::Named("w") = w, Rcpp::Named("d") = d, Rcpp::Named("h") = h);
}

//[[Rcpp::export]]
Rcpp::List c_nmf(Rcpp::SparseMatrix& A, Rcpp::SparseMatrix& At, const double tol, const uint16_t maxit, const bool verbose,
                 const double L1, const double L2, const uint16_t threads, Eigen::MatrixXd w) {
    return c_nmf_base(A, At, tol, maxit, verbose, L1, L2, threads, w);
}

//[[Rcpp::export]]
Rcpp::List c_nmf_dense(Eigen::MatrixXd& A, Eigen::MatrixXd& At, const double tol, const uint16_t maxit, const bool verbose, const double L1, const double L2, const uint16_t threads, Eigen::MatrixXd w) {
    return c_nmf_base(A, At, tol, maxit, verbose, L1, L2, threads, w);
}

// NMF FUNCTION ---------------------------------------------------------------------------------------
// run NMF with linking
//[[Rcpp::export]]
Rcpp::List c_linked_nmf(Rcpp::SparseMatrix A, Rcpp::SparseMatrix At, const double tol, const uint16_t maxit, const bool verbose,
                        const double L1, const double L2, const uint16_t threads, Eigen::MatrixXd w, Eigen::MatrixXd link_h,
                        Eigen::MatrixXd link_w) {
    Eigen::MatrixXd h(w.rows(), A.cols());
    Eigen::VectorXd d(w.rows());
    const bool linking_h = (link_h.cols() == A.cols());
    const bool linking_w = (link_w.cols() == A.rows());
    double tol_ = 1;

    if (verbose)
        Rprintf("\n%4s | %8s \n---------------\n", "iter", "tol");

    // alternating least squares update loop

    for (uint16_t iter_ = 0; iter_ < maxit && tol_ > tol; ++iter_) {
        Eigen::MatrixXd w_it = w;
        linking_h ? predict_link(A, w, h, L1, L2, threads, link_h) : predict(A, w, h, L1, L2, threads);
        scale(h, d);
        Rcpp::checkUserInterrupt();
        linking_w ? predict_link(At, h, w, L1, L2, threads, link_w) : predict(At, h, w, L1, L2, threads);
        scale(w, d);
        tol_ = cor(w, w_it);
        if (verbose)
            Rprintf("%4d | %8.2e\n", iter_ + 1, tol_);
        Rcpp::checkUserInterrupt();
    }
    return Rcpp::List::create(Rcpp::Named("w") = w, Rcpp::Named("d") = d, Rcpp::Named("h") = h);
}

// NMF FUNCTION ---------------------------------------------------------------------------------------
// run NMF with masking of a random speckled test set
template <class Matrix>
Rcpp::List c_ard_nmf_base(Matrix& A, Matrix& At, const double tol, const uint16_t maxit, const bool verbose,
                          const double L1, const double L2, const uint16_t threads, Eigen::MatrixXd w, const uint64_t rng_seed,
                          const uint64_t inv_density, const double overfit_threshold, const uint16_t trace_test_mse) {
    Eigen::MatrixXd h(w.rows(), A.cols());
    Eigen::VectorXd d(w.rows());
    double tol_ = 1;
    Rcpp::NumericVector test_mse, fit_tol, score_overfit;
    Rcpp::IntegerVector iter;

    rng seed(rng_seed);

    if (verbose)
        Rprintf("\n%4s | %8s | %8s \n---------------------------\n", "iter", "tol", "overfit");

    // alternating least squares update loop
    uint16_t iter_ = 0;
    for (; iter_ < maxit && tol_ > tol; ++iter_) {
        Eigen::MatrixXd w_it = w;
        predict_mask(A, seed, inv_density, w, h, L1, L2, threads, false);
        scale(h, d);
        Rcpp::checkUserInterrupt();
        predict_mask(At, seed, inv_density, h, w, L1, L2, threads, true);
        scale(w, d);
        tol_ = cor(w, w_it);
        if (verbose) Rprintf("%4d | %8.2e", iter_ + 1, tol_);
        if (iter_ % trace_test_mse == 0) {
            test_mse.push_back(mse_test(A, w, d, h, seed, inv_density, threads));
            iter.push_back(iter_);
            fit_tol.push_back(tol_);
            double this_err = test_mse(test_mse.size() - 1);
            double min_err = Rcpp::min(test_mse);
            score_overfit.push_back((this_err - min_err) / (this_err + min_err));
            if (verbose) Rprintf(" | %8.2e\n", score_overfit[score_overfit.size() - 1]);
            if (score_overfit[score_overfit.size() - 1] > overfit_threshold)
                break;
        } else if (verbose)
            Rprintf(" | %8s\n", "-");
        Rcpp::checkUserInterrupt();
    }
    if (iter_ % trace_test_mse != 0) {
        test_mse.push_back(mse_test(A, w, d, h, seed, inv_density, threads));
        iter.push_back(iter_);
        fit_tol.push_back(tol_);
        if (test_mse.size() > 0) {
            double min_err = Rcpp::min(test_mse);
            double this_err = test_mse(test_mse.size() - 1);
            score_overfit.push_back((this_err - min_err) / (this_err + min_err));
        } else {
            score_overfit.push_back(0.0);
        }
    }

    // calculate test set reconstruction error, if applicable
    return Rcpp::List::create(
        Rcpp::Named("w") = w,
        Rcpp::Named("d") = d,
        Rcpp::Named("h") = h,
        Rcpp::Named("test_mse") = test_mse,
        Rcpp::Named("iter") = iter,
        Rcpp::Named("tol") = fit_tol,
        Rcpp::Named("score_overfit") = score_overfit);
}

//[[Rcpp::export]]
Rcpp::List c_ard_nmf(Rcpp::SparseMatrix& A, Rcpp::SparseMatrix& At, const double tol, const uint16_t maxit, const bool verbose,
                     const double L1, const double L2, const uint16_t threads, Eigen::MatrixXd w, const uint64_t seed,
                     const uint64_t inv_density, const double overfit_threshold, const uint16_t trace_test_mse) {
    return c_ard_nmf_base(A, At, tol, maxit, verbose, L1, L2, threads, w, seed, inv_density, overfit_threshold, trace_test_mse);
}

//[[Rcpp::export]]
Rcpp::List c_ard_nmf_dense(Eigen::MatrixXd& A, Eigen::MatrixXd& At, const double tol, const uint16_t maxit, const bool verbose,
                           const double L1, const double L2, const uint16_t threads, Eigen::MatrixXd w, const uint64_t seed,
                           const uint64_t inv_density, const double overfit_threshold, const uint16_t trace_test_mse) {
    return c_ard_nmf_base(A, At, tol, maxit, verbose, L1, L2, threads, w, seed, inv_density, overfit_threshold, trace_test_mse);
}

//[[Rcpp::export]]
Rcpp::S4 log_normalize(Rcpp::SparseMatrix A_, const unsigned int scale_factor, const int threads) {
    Rcpp::SparseMatrix A = A_.clone();

#ifdef _OPENMP
#pragma omp parallel for num_threads(threads)
#endif
    for (size_t i = 0; i < A.cols(); ++i) {
        // calculate column sum
        double sum = 0;
        for (Rcpp::SparseMatrix::InnerIterator it(A, i); it; ++it)
            sum += it.value();

        // multiply by scale_factor
        double norm = scale_factor / sum;

        // log-transform
        for (Rcpp::SparseMatrix::InnerIterator it(A, i); it; ++it)
            it.value() = std::log1p(it.value() * norm);
    }
    return A.wrap();
}

// ---- CONVOLUTIONAL NMF FUNCTIONS

//[[Rcpp::export]]
Rcpp::S4 spatial_graph(std::vector<double> c1, std::vector<double> c2, double max_dist, size_t max_k = 100, const size_t threads = 0) {
    // calculate euclidean distances between all elements in x and y, return only those less than max_dist
    size_t n = c1.size();
    double scale_factor = 1 / max_dist;
    Eigen::MatrixXd x_ = Eigen::MatrixXd::Zero(max_k, n);
    Eigen::MatrixXi i_ = Eigen::MatrixXi::Zero(max_k, n);

#ifdef _OPENMP
#pragma omp parallel for num_threads(threads)
#endif
    for (size_t i = 0; i < n; ++i) {
        size_t pos = 0;
        for (size_t j = 0; j < n && pos < max_k; ++j) {
            double d = std::sqrt((c1[i] - c1[j]) * (c1[i] - c1[j]) + (c2[i] - c2[j]) * (c2[i] - c2[j]));
            if (d < max_dist) {
                i_(pos, i) = j;
                x_(pos, i) = (max_dist - d) * scale_factor;
                ++pos;
            }
        }
        // normalize columns to sum to 1
        double sum = x_.col(i).sum();
        x_.col(i).array() /= sum;
    }

    // convert to vector form
    size_t nnz = 0;
    for (size_t i = 0; i < n; ++i)
        for (size_t j = 0; j < max_k; ++j)
            if (x_(j, i) != 0) ++nnz;
    //    for (auto it = i_.data(); it != (i_.data() + i_.size()); ++it)
    //       if (*it != 0) ++nnz;

    Rcpp::IntegerVector idx(nnz), colptrs(n + 1), Dim(2, n);
    Rcpp::NumericVector vals(nnz);
    size_t pos = 0;
    for (size_t i = 0; i < n; ++i) {
        for (size_t j = 0; j < max_k; ++j) {
            if (x_(j, i) != 0) {
                idx[pos] = i_(j, i);
                vals[pos] = x_(j, i);
                ++pos;
            }
        }
        colptrs[i + 1] = pos;
    }
    Rcpp::SparseMatrix m(vals, idx, colptrs, Dim);
    return m.wrap();
}

//[[Rcpp::export]]
Rcpp::S4 spatial_graph2(Rcpp::NumericVector x, Rcpp::NumericVector y, Rcpp::NumericMatrix& h, uint32_t radius, uint32_t k, double jaccard_cutoff = 0, bool verbose = true, size_t threads = 0) {
    // x and y are integral coordinates in space
    // h is a matrix giving sample embeddings in a reduced non-negative dimension (i.e. non-convolutional NMF)

    if (h.rows() != h.cols() && h.rows() == x.size()) h = Rcpp::transpose(h);
    if (h.cols() != x.size()) Rcpp::stop("cannot construct graph when dimensions of spatial coordinates are not the same as the number of columns in 'h'");

    // maximum number of edges in graph possible for any given node
    uint32_t n_max_edges = std::pow(radius * 2 + 1, 2);
    uint32_t n = x.size();
    if (verbose) Rprintf("maximum number of edges per node: %u\n", n_max_edges);

    // allocate sufficient memory in sparse matrix structure
    Rcpp::NumericVector res_x(n_max_edges * n);
    Rcpp::IntegerVector res_i(n_max_edges * n);
    Rcpp::IntegerVector res_p(n + 1);

    // column pointers assume maximum number of edges used
    for (size_t i = 1; i < res_p.size(); ++i)
        res_p(i) = res_p(i - 1) + n_max_edges;

    if (verbose) Rprintf("filtering %llu edges\n", n * n_max_edges);

#ifdef _OPENMP
#pragma omp parallel for num_threads(threads)
#endif
    for (size_t point1 = 0; point1 < n; ++point1) {
        uint32_t pos = res_p[point1];
        // calculate Jaccard overlap between h[, col] and all other columns within radius
        for (size_t point2 = 0; point2 < n; ++point2) {
            if (point1 == point2) {
                res_x[pos] = 1;
                res_i[pos] = point1;
                ++pos;
            } else {
                // check if point2 is within bounding box of point1
                if (std::abs(x[point1] - x[point2]) <= radius && std::abs(y[point1] - y[point2]) <= radius) {
                    // now check if it is within circular position of point1
                    // note previous check avoids expensive squaring operation if we can help it
                    uint32_t d = std::floor(std::sqrt((x[point1] - x[point2]) * (x[point1] - x[point2]) + (y[point1] - y[point2]) * (y[point1] - y[point2])));
                    if (d <= radius) {
                        // calculate jaccard similarity between both points on the H matrix
                        double pq = 0, p2 = 0, q2 = 0;
                        for (size_t j = 0; j < h.rows(); ++j) {
                            pq += h(j, point1) * h(j, point2);
                            p2 += h(j, point1) * h(j, point1);
                            q2 += h(j, point2) * h(j, point2);
                        }
                        pq = 1 - pq / (p2 + q2 - pq);
                        if (pq > jaccard_cutoff) {
                            res_x[pos] = pq;
                            res_i[pos] = point2;
                            ++pos;
                        }
                    }
                }
            }
        }
        // select top k points
        // find number of non-zero values in the range and get minimum
        // set minimum value to zero
        uint32_t curr_k = 0;
        for (pos = res_p[point1]; pos < res_p[point1 + 1]; ++pos)
            if (res_x[pos] != 0) ++curr_k;

        while (curr_k > k) {
            curr_k = 0;
            double min_val = DBL_MAX;
            uint32_t min_pos = 0;
            for (pos = res_p[point1]; pos < res_p[point1 + 1]; ++pos) {
                if (res_x[pos] != 0 && res_x[pos] < min_val) {
                    min_val = res_x[pos];
                    min_pos = pos;
                    ++curr_k;
                }
            }
            res_x[min_pos] = 0;
        }

        // normalize column to sum to 1
        double sum = 0;
        for (pos = res_p[point1]; pos < res_p[point1 + 1]; ++pos)
            sum += res_x[pos];
        for (pos = res_p[point1]; pos < res_p[point1 + 1]; ++pos)
            res_x[pos] /= sum;
    }
    // drop0's
    uint32_t pos1 = 0, pos2 = 0;
    for (uint32_t pos_p = 1; pos2 < res_x.size(); ++pos2) {
        if (pos2 == res_p[pos_p]) {
            res_p[pos_p] = pos1;
            ++pos_p;
        }
        if (res_x[pos2] != 0) {
            res_x[pos1] = res_x[pos2];
            res_i[pos1] = res_i[pos2];
            ++pos1;
        }
    }
    // create deep copy, because Rcpp vectors don't have a .resize() function
    Rcpp::NumericVector res_x2(pos1);
    Rcpp::IntegerVector res_i2(pos1);
    for (uint32_t i = 0; i < pos1; ++i) {
        res_x2[i] = res_x[i];
        res_i2[i] = res_i[i];
    }
    res_p[res_p.size() - 1] = pos1;

    if (verbose) Rprintf("selected %llu edges\n", res_x2.size());

    Rcpp::IntegerVector Dim(2, n);
    Rcpp::SparseMatrix m(res_x2, res_i2, res_p, Dim);
    return m.wrap();
}

// update h given A and w
inline void cnmf_update_h(Rcpp::SparseMatrix A, const Eigen::MatrixXd& w, Eigen::MatrixXd& h, Rcpp::SparseMatrix G, const double L1, const double L2, const int threads) {
    Eigen::MatrixXd a = AAt(w);
    if (L2 != 0) a.diagonal().array() *= (1 - L2);
    // calculate b like in non-convolutional updates
    Eigen::MatrixXd b = Eigen::MatrixXd::Zero(h.rows(), A.cols());
#ifdef _OPENMP
#pragma omp parallel for num_threads(threads)
#endif
    for (size_t j = 0; j < h.cols(); ++j) {
        if (A.p[j] == A.p[j + 1]) continue;
        for (Rcpp::SparseMatrix::InnerIterator it(A, j); it; ++it)
            b.col(j) += it.value() * w.col(it.row());
    }

    // generate convolutional b by convolving b using the graph pattern and then solve NNLS
    for (size_t j = 0; j < b.cols(); ++j) {
        Eigen::VectorXd b_ = Eigen::VectorXd::Zero(b.rows());
        for (Rcpp::SparseMatrix::InnerIterator it(G, j); it; ++it)
            b_ += it.value() * b.col(it.row());
        b_.array() -= L1;
        nnls(a, b_, h, j);
    }
}

// update w given A and h
inline void cnmf_update_w(Rcpp::SparseMatrix At, Eigen::MatrixXd& w, const Eigen::MatrixXd& h, Rcpp::SparseMatrix G, const double L1, const double L2, const int threads) {
    Eigen::MatrixXd a = AAt(h);
    if (L2 != 0) a.diagonal().array() *= (1 - L2);

#ifdef _OPENMP
#pragma omp parallel for num_threads(threads)
#endif
    for (size_t j = 0; j < w.cols(); ++j) {
        Eigen::VectorXd b = Eigen::VectorXd::Zero(w.rows());
        for (Rcpp::SparseMatrix::InnerIterator it(At, j); it; ++it) {
            for (Rcpp::SparseMatrix::InnerIterator it2(G, it.row()); it2; ++it2) {
                b += (it.value() * it2.value()) * h.col(it2.row());
            }
        }
        b.array() -= L1;
        nnls(a, b, w, j);
    }
}

//[[Rcpp::export]]
Rcpp::List c_cnmf(Rcpp::SparseMatrix& A, Rcpp::SparseMatrix& At, Rcpp::SparseMatrix& G, const double tol, const uint16_t maxit, const bool verbose, const double L1, const double L2, const uint16_t threads, Eigen::MatrixXd w) {
    Eigen::MatrixXd h = Eigen::MatrixXd::Zero(w.rows(), A.cols());
    Eigen::VectorXd d = Eigen::VectorXd::Ones(w.rows());
    double tol_ = 1;
    if (verbose) Rprintf("\n%4s | %8s \n---------------\n", "iter", "tol");
    for (uint16_t iter_ = 0; iter_ < maxit && tol_ > tol; ++iter_) {
        Eigen::MatrixXd w_it = w;
        cnmf_update_h(A, w, h, G, L1, L2, threads);
        scale(h, d);
        cnmf_update_w(At, w, h, G, L1, L2, threads);
        scale(w, d);
        Rcpp::checkUserInterrupt();
        tol_ = cor(w, w_it);
        if (verbose) Rprintf("%4d | %8.2e\n", iter_ + 1, tol_);
    }
    return Rcpp::List::create(Rcpp::Named("w") = w, Rcpp::Named("d") = d, Rcpp::Named("h") = h);
}
>>>>>>> 95065272
<|MERGE_RESOLUTION|>--- conflicted
+++ resolved
@@ -1,4 +1,3 @@
-<<<<<<< HEAD
 //[[Rcpp::plugins(openmp)]]
 #ifdef _OPENMP
 #include <omp.h>
@@ -624,6 +623,7 @@
     // calculate euclidean distances between all elements in x and y, return only those less than max_dist
     size_t n = c1.size();
     double scale_factor = 1 / max_dist;
+    double scale_factor = 1 / max_dist;
     Eigen::MatrixXd x_ = Eigen::MatrixXd::Zero(max_k, n);
     Eigen::MatrixXi i_ = Eigen::MatrixXi::Zero(max_k, n);
 
@@ -640,6 +640,7 @@
                 ++pos;
             }
         }
+        // normalize columns to sum to 1
         // normalize columns to sum to 1
         double sum = x_.col(i).sum();
         x_.col(i).array() /= sum;
@@ -667,6 +668,122 @@
         colptrs[i + 1] = pos;
     }
     Rcpp::SparseMatrix m(vals, idx, colptrs, Dim);
+    return m.wrap();
+}
+
+//[[Rcpp::export]]
+Rcpp::S4 spatial_graph2(Rcpp::NumericVector x, Rcpp::NumericVector y, Rcpp::NumericMatrix& h, uint32_t radius, uint32_t k, double jaccard_cutoff = 0, bool verbose = true, size_t threads = 0) {
+    // x and y are integral coordinates in space
+    // h is a matrix giving sample embeddings in a reduced non-negative dimension (i.e. non-convolutional NMF)
+
+    if (h.rows() != h.cols() && h.rows() == x.size()) h = Rcpp::transpose(h);
+    if (h.cols() != x.size()) Rcpp::stop("cannot construct graph when dimensions of spatial coordinates are not the same as the number of columns in 'h'");
+
+    // maximum number of edges in graph possible for any given node
+    uint32_t n_max_edges = std::pow(radius * 2 + 1, 2);
+    uint32_t n = x.size();
+    if (verbose) Rprintf("maximum number of edges per node: %u\n", n_max_edges);
+
+    // allocate sufficient memory in sparse matrix structure
+    Rcpp::NumericVector res_x(n_max_edges * n);
+    Rcpp::IntegerVector res_i(n_max_edges * n);
+    Rcpp::IntegerVector res_p(n + 1);
+
+    // column pointers assume maximum number of edges used
+    for (size_t i = 1; i < res_p.size(); ++i)
+        res_p(i) = res_p(i - 1) + n_max_edges;
+
+    if (verbose) Rprintf("filtering %llu edges\n", n * n_max_edges);
+
+#ifdef _OPENMP
+#pragma omp parallel for num_threads(threads)
+#endif
+    for (size_t point1 = 0; point1 < n; ++point1) {
+        uint32_t pos = res_p[point1];
+        // calculate Jaccard overlap between h[, col] and all other columns within radius
+        for (size_t point2 = 0; point2 < n; ++point2) {
+            if (point1 == point2) {
+                res_x[pos] = 1;
+                res_i[pos] = point1;
+                ++pos;
+            } else {
+                // check if point2 is within bounding box of point1
+                if (std::abs(x[point1] - x[point2]) <= radius && std::abs(y[point1] - y[point2]) <= radius) {
+                    // now check if it is within circular position of point1
+                    // note previous check avoids expensive squaring operation if we can help it
+                    uint32_t d = std::floor(std::sqrt((x[point1] - x[point2]) * (x[point1] - x[point2]) + (y[point1] - y[point2]) * (y[point1] - y[point2])));
+                    if (d <= radius) {
+                        // calculate jaccard similarity between both points on the H matrix
+                        double pq = 0, p2 = 0, q2 = 0;
+                        for (size_t j = 0; j < h.rows(); ++j) {
+                            pq += h(j, point1) * h(j, point2);
+                            p2 += h(j, point1) * h(j, point1);
+                            q2 += h(j, point2) * h(j, point2);
+                        }
+                        pq = 1 - pq / (p2 + q2 - pq);
+                        if (pq > jaccard_cutoff) {
+                            res_x[pos] = pq;
+                            res_i[pos] = point2;
+                            ++pos;
+                        }
+                    }
+                }
+            }
+        }
+        // select top k points
+        // find number of non-zero values in the range and get minimum
+        // set minimum value to zero
+        uint32_t curr_k = 0;
+        for (pos = res_p[point1]; pos < res_p[point1 + 1]; ++pos)
+            if (res_x[pos] != 0) ++curr_k;
+
+        while (curr_k > k) {
+            curr_k = 0;
+            double min_val = DBL_MAX;
+            uint32_t min_pos = 0;
+            for (pos = res_p[point1]; pos < res_p[point1 + 1]; ++pos) {
+                if (res_x[pos] != 0 && res_x[pos] < min_val) {
+                    min_val = res_x[pos];
+                    min_pos = pos;
+                    ++curr_k;
+                }
+            }
+            res_x[min_pos] = 0;
+        }
+
+        // normalize column to sum to 1
+        double sum = 0;
+        for (pos = res_p[point1]; pos < res_p[point1 + 1]; ++pos)
+            sum += res_x[pos];
+        for (pos = res_p[point1]; pos < res_p[point1 + 1]; ++pos)
+            res_x[pos] /= sum;
+    }
+    // drop0's
+    uint32_t pos1 = 0, pos2 = 0;
+    for (uint32_t pos_p = 1; pos2 < res_x.size(); ++pos2) {
+        if (pos2 == res_p[pos_p]) {
+            res_p[pos_p] = pos1;
+            ++pos_p;
+        }
+        if (res_x[pos2] != 0) {
+            res_x[pos1] = res_x[pos2];
+            res_i[pos1] = res_i[pos2];
+            ++pos1;
+        }
+    }
+    // create deep copy, because Rcpp vectors don't have a .resize() function
+    Rcpp::NumericVector res_x2(pos1);
+    Rcpp::IntegerVector res_i2(pos1);
+    for (uint32_t i = 0; i < pos1; ++i) {
+        res_x2[i] = res_x[i];
+        res_i2[i] = res_i[i];
+    }
+    res_p[res_p.size() - 1] = pos1;
+
+    if (verbose) Rprintf("selected %llu edges\n", res_x2.size());
+
+    Rcpp::IntegerVector Dim(2, n);
+    Rcpp::SparseMatrix m(res_x2, res_i2, res_p, Dim);
     return m.wrap();
 }
 
@@ -1023,856 +1140,4 @@
         }
     }
     return res;
-}
-=======
-//[[Rcpp::plugins(openmp)]]
-#ifdef _OPENMP
-#include <omp.h>
-#endif
-
-#include <singlet.h>
-
-// xorshift64 Linear Congruential Generator
-class rng {
-   private:
-    uint64_t state;
-
-   public:
-    rng(uint64_t state) : state(state) {}
-
-    void advance_state() {
-        state ^= state << 19;
-        state ^= state >> 7;
-        state ^= state << 36;
-    }
-
-    uint64_t operator*() const {
-        return state;
-    }
-
-    uint64_t rand() {
-        uint64_t x = state ^ (state << 38);
-        x ^= x >> 13;
-        x ^= x << 23;
-    }
-
-    uint64_t rand(uint64_t i) {
-        // advance i
-        i ^= i << 19;
-        i ^= i >> 7;
-        i ^= i << 36;
-
-        // add i to state
-        uint64_t x = state + i;
-
-        // advance state
-        x ^= x << 38;
-        x ^= x >> 13;
-        x ^= x << 23;
-
-        return x;
-    }
-
-    uint64_t rand(uint64_t i, uint64_t j) {
-        uint64_t x = rand(i);
-
-        // advance j
-        j ^= j >> 7;
-        j ^= j << 23;
-        j ^= j >> 8;
-
-        // add j to state
-        x += j;
-
-        // advance state
-        x ^= x >> 7;
-        x ^= x << 53;
-        x ^= x >> 4;
-
-        return x;
-    }
-
-    template <typename T>
-    T sample(T max_value) {
-        return rand() % max_value;
-    }
-
-    template <typename T>
-    T sample(uint64_t i, T max_value) {
-        return rand(i) % max_value;
-    }
-
-    template <typename T>
-    T sample(uint64_t i, uint64_t j, T max_value) {
-        return rand(i, j) % max_value;
-    }
-
-    template <typename T>
-    bool draw(T probability) {
-        return sample(probability) == 0;
-    }
-
-    template <typename T>
-    bool draw(uint64_t i, T probability) {
-        return sample(i, probability) == 0;
-    }
-
-    template <typename T>
-    bool draw(uint64_t i, uint64_t j, T probability) {
-        sample(i, j, probability);
-        return sample(i, j, probability) == 0;
-    }
-
-    template <typename T>
-    double uniform() {
-        T x = (T)rand() / UINT64_MAX;
-        return x - std::floor(x);
-    }
-
-    template <typename T>
-    double uniform(uint64_t i) {
-        T x = (T)rand(i) / UINT64_MAX;
-        return x - std::floor(x);
-    }
-
-    template <typename T>
-    double uniform(uint64_t i, uint64_t j) {
-        T x = (T)rand(i, j) / UINT64_MAX;
-        return x - std::floor(x);
-    }
-};
-
-// MATRIX NORMALIZATION BY GROUP -----------------------------------------------------------------------------
-// simply makes all values in each group of samples sum to the same value
-//[[Rcpp::export]]
-Rcpp::S4 weight_by_split(const Rcpp::S4& A_, Rcpp::IntegerVector split_by, const size_t n_groups) {
-    Rcpp::SparseMatrix A(A_);
-    A.clone();
-
-    // get sum of each group
-    Rcpp::NumericVector sums(n_groups);
-    for (size_t j = 0; j < split_by.size(); ++j) {
-        for (Rcpp::SparseMatrix::InnerIterator it(A, j); it; ++it) {
-            sums[split_by[j]] += it.value();
-        }
-    }
-
-    // calculate multiplication factor for each group
-    for (size_t j = 1; j < sums.size(); ++j)
-        sums[j] /= sums[0];
-
-    // normalize each column using the group sum relative to the first group sum
-    for (size_t i = 0; i < split_by.size(); ++i) {
-        if (split_by[i] != 0) {
-            for (Rcpp::SparseMatrix::InnerIterator it(A, i); it; ++it)
-                it.value() /= sums[split_by[i]];
-        }
-    }
-
-    return A.wrap();
-}
-
-//[[Rcpp::export]]
-Rcpp::NumericMatrix rowwise_compress_sparse(Rcpp::SparseMatrix& A, const size_t n = 10, const size_t threads = 0) {
-    const size_t n_rows = (size_t)std::floor(A.rows() / n);
-    Rcpp::NumericMatrix res(n_rows, A.cols());
-#ifdef _OPENMP
-#pragma omp parallel for num_threads(threads)
-#endif
-    for (size_t col = 0; col < A.cols(); ++col)
-        for (Rcpp::SparseMatrix::InnerIterator it(A, col); it; ++it) {
-            size_t row = (size_t)std::floor(it.row() / n);
-            res(row, col) += it.value();
-        }
-    for (size_t j = 0; j < res.cols(); ++j)
-        for (size_t i = 0; i < res.rows(); ++i)
-            res(i, j) /= n;  // calculate mean
-    return res;
-}
-
-//[[Rcpp::export]]
-Rcpp::NumericMatrix rowwise_compress_dense(Rcpp::NumericMatrix& A, const size_t n = 10, const size_t threads = 0) {
-    const size_t n_rows = (size_t)std::floor(A.rows() / n);
-    Rcpp::NumericMatrix res(n_rows, A.cols());
-#ifdef _OPENMP
-#pragma omp parallel for num_threads(threads)
-#endif
-    for (size_t col = 0; col < A.cols(); ++col) {
-        size_t res_row = 0;
-        for (size_t row = 0; row < A.rows(); row += n, ++res_row) {
-            for (size_t i = 0; i < n; ++i)
-                res(res_row, col) += A(row + i, col);
-            res(res_row, col) /= n;  // calculate mean
-        }
-    }
-    return res;
-}
-
-// NMF HELPER FUNCTIONS ---------------------------------------------------------------------------------
-// Pearson correlation between two matrices
-inline double cor(Eigen::MatrixXd& x, Eigen::MatrixXd& y) {
-    double x_i, y_i, sum_x = 0, sum_y = 0, sum_xy = 0, sum_x2 = 0, sum_y2 = 0;
-    const size_t n = x.size();
-    for (size_t i = 0; i < n; ++i) {
-        x_i = (*(x.data() + i));
-        y_i = (*(y.data() + i));
-        sum_x += x_i;
-        sum_y += y_i;
-        sum_xy += x_i * y_i;
-        sum_x2 += x_i * x_i;
-        sum_y2 += y_i * y_i;
-    }
-    return 1 - (n * sum_xy - sum_x * sum_y) / std::sqrt((n * sum_x2 - sum_x * sum_x) * (n * sum_y2 - sum_y * sum_y));
-}
-
-// fast symmetric matrix multiplication, A * A.transpose()
-inline Eigen::MatrixXd AAt(const Eigen::MatrixXd& A) {
-    Eigen::MatrixXd AAt = Eigen::MatrixXd::Zero(A.rows(), A.rows());
-    AAt.selfadjointView<Eigen::Lower>().rankUpdate(A);
-    AAt.triangularView<Eigen::Upper>() = AAt.transpose();
-    AAt.diagonal().array() += 1e-15;
-    return AAt;
-}
-
-// subset columns from a matrix (deep copy)
-// could not figure out how to do better than a deep copy:
-//   https://stackoverflow.com/questions/72100483/matrix-multiplication-of-an-eigen-matrix-for-a-subset-of-columns
-inline Eigen::MatrixXd submat(const Eigen::MatrixXd& x, const std::vector<uint64_t>& col_indices) {
-    Eigen::MatrixXd x_(x.rows(), col_indices.size());
-    for (size_t i = 0; i < col_indices.size(); ++i)
-        x_.col(i) = x.col(col_indices[i]);
-    return x_;
-}
-
-// scale rows in w (or h) to sum to 1 and put previous rowsums in d
-void scale(Eigen::MatrixXd& w, Eigen::VectorXd& d) {
-    d = w.rowwise().sum();
-    d.array() += 1e-15;
-    for (size_t i = 0; i < w.rows(); ++i)
-        for (size_t j = 0; j < w.cols(); ++j)
-            w(i, j) /= d(i);
-};
-
-// NNLS SOLVER OF THE FORM ax=b ---------------------------------------------------------------------------------
-// optimized and modified from github.com/linxihui/NNLM "c_nnls" function
-inline void nnls(Eigen::MatrixXd& a, Eigen::VectorXd& b, Eigen::MatrixXd& x, const size_t col) {
-    double tol = 1;
-    for (uint8_t it = 0; it < 100 && (tol / b.size()) > 1e-8; ++it) {
-        tol = 0;
-        for (size_t i = 0; i < x.rows(); ++i) {
-            double diff = b(i) / a(i, i);
-            if (-diff > x(i, col)) {
-                if (x(i, col) != 0) {
-                    b -= a.col(i) * -x(i, col);
-                    tol = 1;
-                    x(i, col) = 0;
-                }
-            } else if (diff != 0) {
-                x(i, col) += diff;
-                b -= a.col(i) * diff;
-                tol += std::abs(diff / (x(i, col) + 1e-15));
-            }
-        }
-    }
-}
-
-// NMF PROJECTION FUNCTIONS  ------------------------------------------------------------------------------
-
-// update h given A and w
-inline void predict(Rcpp::SparseMatrix A, const Eigen::MatrixXd& w, Eigen::MatrixXd& h, const double L1, const double L2, const int threads) {
-    Eigen::MatrixXd a = AAt(w);
-    if (L2 != 0) a.diagonal().array() *= (1 - L2);
-#ifdef _OPENMP
-#pragma omp parallel for num_threads(threads)
-#endif
-    for (size_t i = 0; i < h.cols(); ++i) {
-        if (A.p[i] == A.p[i + 1]) continue;
-        Eigen::VectorXd b = Eigen::VectorXd::Zero(h.rows());
-        for (Rcpp::SparseMatrix::InnerIterator it(A, i); it; ++it)
-            b += it.value() * w.col(it.row());
-        b.array() -= L1;
-        nnls(a, b, h, i);
-    }
-}
-
-// update h given A and w
-inline void predict(Eigen::MatrixXd A, const Eigen::MatrixXd& w, Eigen::MatrixXd& h, const double L1, const double L2, const int threads) {
-    Eigen::MatrixXd a = AAt(w);
-    if (L2 != 0) a.diagonal().array() *= (1 - L2);
-#ifdef _OPENMP
-#pragma omp parallel for num_threads(threads)
-#endif
-    for (size_t i = 0; i < h.cols(); ++i) {
-        Eigen::VectorXd b = w * A.col(i);
-        b.array() -= L1;
-        nnls(a, b, h, i);
-    }
-}
-
-//[[Rcpp::export]]
-Rcpp::List c_project_model(Rcpp::SparseMatrix A, Eigen::MatrixXd w, const double L1, const double L2, const int threads) {
-    if (w.rows() == A.rows()) w = w.transpose();
-    Eigen::VectorXd d(w.rows());
-    scale(w, d);
-    Eigen::MatrixXd h(w.rows(), A.cols());
-    predict(A, w, h, L1, L2, threads);
-    scale(h, d);
-    return (Rcpp::List::create(Rcpp::Named("h") = h, Rcpp::Named("d") = d));
-}
-
-// update h given A and w while masking values in h
-inline void predict_link(Rcpp::SparseMatrix A, const Eigen::MatrixXd& w, Eigen::MatrixXd& h, const double L1, const double L2, const int threads,
-                         const Eigen::MatrixXd& link_h) {
-    Eigen::MatrixXd a = AAt(w);
-    if (L2 != 0) a.diagonal().array() *= (1 - L2);
-#ifdef _OPENMP
-#pragma omp parallel for num_threads(threads)
-#endif
-    for (size_t i = 0; i < h.cols(); ++i) {
-        if (A.p[i] == A.p[i + 1]) continue;
-        Eigen::VectorXd b = Eigen::VectorXd::Zero(h.rows());
-        for (Rcpp::SparseMatrix::InnerIterator it(A, i); it; ++it)
-            b += it.value() * w.col(it.row());
-        b.array() -= L1;
-        for (size_t j = 0; j < link_h.rows(); ++j)
-            b[j] *= link_h(j, i);
-        nnls(a, b, h, i);
-    }
-}
-
-// update h given A and w while masking a random speckled test set
-inline void predict_mask(Rcpp::SparseMatrix A, rng seed, const uint64_t inv_density, const Eigen::MatrixXd& w,
-                         Eigen::MatrixXd& h, const double L1, const double L2, const int threads, const bool mask_t) {
-    Eigen::MatrixXd a = AAt(w);
-
-#ifdef _OPENMP
-#pragma omp parallel for num_threads(threads)
-#endif
-    for (size_t i = 0; i < h.cols(); ++i) {
-        if (A.p[i] == A.p[i + 1]) continue;
-        Eigen::VectorXd b = Eigen::VectorXd::Zero(h.rows());
-        Rcpp::SparseMatrix::InnerIterator it(A, i);
-        std::vector<uint64_t> idx;
-        idx.reserve(A.rows() / inv_density);
-        for (uint64_t j = 0; j < A.rows(); ++j) {
-            if (mask_t ? seed.draw(j, i, inv_density) : seed.draw(i, j, inv_density)) {
-                idx.push_back(j);
-                if (it && j == it.row())
-                    ++it;
-            } else if (it && j == it.row()) {
-                b += it.value() * w.col(j);
-                ++it;
-            }
-        }
-        b.array() -= L1;
-        Eigen::MatrixXd wsub = submat(w, idx);
-        Eigen::MatrixXd asub = AAt(wsub);
-        Eigen::MatrixXd a_i = a - asub;
-        if (L2 != 0) a_i.diagonal().array() *= (1 - L2);
-        nnls(a_i, b, h, i);
-    }
-}
-
-// update h given A and w while masking a random speckled test set
-inline void predict_mask(const Eigen::MatrixXd& A, rng seed, const uint64_t inv_density, const Eigen::MatrixXd& w,
-                         Eigen::MatrixXd& h, const double L1, const double L2, const int threads, const bool mask_t) {
-    Eigen::MatrixXd a = AAt(w);
-
-#ifdef _OPENMP
-#pragma omp parallel for num_threads(threads)
-#endif
-    for (size_t i = 0; i < h.cols(); ++i) {
-        Eigen::VectorXd b = Eigen::VectorXd::Zero(h.rows());
-        std::vector<uint64_t> idx;
-        idx.reserve(A.rows() / inv_density);
-        for (uint64_t j = 0; j < A.rows(); ++j) {
-            if (mask_t ? seed.draw(j, i, inv_density) : seed.draw(i, j, inv_density)) {
-                idx.push_back(j);
-            } else {
-                b += A(j, i) * w.col(j);
-            }
-        }
-        b.array() -= L1;
-        Eigen::MatrixXd wsub = submat(w, idx);
-        Eigen::MatrixXd asub = AAt(wsub);
-        Eigen::MatrixXd a_i = a - asub;
-        if (L2 != 0) a_i.diagonal().array() *= (1 - L2);
-        nnls(a_i, b, h, i);
-    }
-}
-
-// CALCULATE ERROR OF TEST SET ----------------------------------------------------------------------------
-
-// calculate mean squared error of the model at test set indices only
-inline double mse_test(Rcpp::SparseMatrix A, const Eigen::MatrixXd& w, Eigen::VectorXd& d, Eigen::MatrixXd& h,
-                       rng seed, const uint64_t inv_density, const uint16_t threads) {
-    // multiply w by d
-    Eigen::MatrixXd w_ = w.transpose();
-    for (size_t i = 0; i < w.cols(); ++i)
-        for (size_t j = 0; j < w.rows(); ++j)
-            w_(i, j) *= d(j);
-
-    Eigen::VectorXd losses(h.cols());
-#ifdef _OPENMP
-#pragma omp parallel for num_threads(threads)
-#endif
-    for (uint64_t j = 0; j < h.cols(); ++j) {
-        uint64_t n = 0;
-        double s = 0;
-        Rcpp::SparseMatrix::InnerIterator it(A, j);
-        for (uint64_t i = 0; i < A.rows(); ++i) {
-            if (seed.draw(j, i, inv_density)) {
-                ++n;
-                if (it && i == it.row()) {
-                    s += std::pow(w_.row(i) * h.col(j) - it.value(), 2);
-                    ++it;
-                } else {
-                    s += std::pow(w_.row(i) * h.col(j), 2);
-                }
-            } else if (it && i == it.row()) {
-                ++it;
-            }
-        }
-        losses(j) = (n > 0) ? s / n : 0;
-    }
-    return losses.sum() / h.cols();
-}
-
-// calculate mean squared error of the model at test set indices only
-inline double mse_test(const Eigen::MatrixXd& A, const Eigen::MatrixXd& w, Eigen::VectorXd& d, Eigen::MatrixXd& h,
-                       rng seed, const uint64_t inv_density, const uint16_t threads) {
-    // multiply w by d
-    Eigen::MatrixXd w_ = w.transpose();
-    for (size_t i = 0; i < w.cols(); ++i)
-        for (size_t j = 0; j < w.rows(); ++j)
-            w_(i, j) *= d(j);
-
-    Eigen::VectorXd losses(h.cols());
-#ifdef _OPENMP
-#pragma omp parallel for num_threads(threads)
-#endif
-    for (uint64_t j = 0; j < h.cols(); ++j) {
-        uint64_t n = 0;
-        double s = 0;
-        for (uint64_t i = 0; i < A.rows(); ++i) {
-            if (seed.draw(j, i, inv_density)) {
-                ++n;
-                s += std::pow(w_.row(i) * h.col(j) - A(i, j), 2);
-            }
-        }
-        losses(j) = (n > 0) ? s / n : 0;
-    }
-    return losses.sum() / h.cols();
-}
-
-// NMF FUNCTIONS ---------------------------------------------------------------------------------------
-// no linking or masking
-template <class Matrix>
-Rcpp::List c_nmf_base(Matrix& A, Matrix& At, const double tol, const uint16_t maxit, const bool verbose, const double L1, const double L2, const uint16_t threads, Eigen::MatrixXd w) {
-    Eigen::MatrixXd h(w.rows(), A.cols());
-    Eigen::VectorXd d(w.rows());
-    double tol_ = 1;
-    if (verbose)
-        Rprintf("\n%4s | %8s \n---------------\n", "iter", "tol");
-
-    // alternating least squares update loop
-    for (uint16_t iter_ = 0; iter_ < maxit && tol_ > tol; ++iter_) {
-        Eigen::MatrixXd w_it = w;
-        // update h
-        predict(A, w, h, L1, L2, threads);
-        scale(h, d);
-        Rcpp::checkUserInterrupt();
-        // update w
-        predict(At, h, w, L1, L2, threads);
-        scale(w, d);
-
-        // calculate tolerance of the model fit to detect convergence
-        // correlation between "w" across consecutive iterations
-        tol_ = cor(w, w_it);
-
-        if (verbose)
-            Rprintf("%4d | %8.2e\n", iter_ + 1, tol_);
-        Rcpp::checkUserInterrupt();
-    }
-    return Rcpp::List::create(Rcpp::Named("w") = w, Rcpp::Named("d") = d, Rcpp::Named("h") = h);
-}
-
-//[[Rcpp::export]]
-Rcpp::List c_nmf(Rcpp::SparseMatrix& A, Rcpp::SparseMatrix& At, const double tol, const uint16_t maxit, const bool verbose,
-                 const double L1, const double L2, const uint16_t threads, Eigen::MatrixXd w) {
-    return c_nmf_base(A, At, tol, maxit, verbose, L1, L2, threads, w);
-}
-
-//[[Rcpp::export]]
-Rcpp::List c_nmf_dense(Eigen::MatrixXd& A, Eigen::MatrixXd& At, const double tol, const uint16_t maxit, const bool verbose, const double L1, const double L2, const uint16_t threads, Eigen::MatrixXd w) {
-    return c_nmf_base(A, At, tol, maxit, verbose, L1, L2, threads, w);
-}
-
-// NMF FUNCTION ---------------------------------------------------------------------------------------
-// run NMF with linking
-//[[Rcpp::export]]
-Rcpp::List c_linked_nmf(Rcpp::SparseMatrix A, Rcpp::SparseMatrix At, const double tol, const uint16_t maxit, const bool verbose,
-                        const double L1, const double L2, const uint16_t threads, Eigen::MatrixXd w, Eigen::MatrixXd link_h,
-                        Eigen::MatrixXd link_w) {
-    Eigen::MatrixXd h(w.rows(), A.cols());
-    Eigen::VectorXd d(w.rows());
-    const bool linking_h = (link_h.cols() == A.cols());
-    const bool linking_w = (link_w.cols() == A.rows());
-    double tol_ = 1;
-
-    if (verbose)
-        Rprintf("\n%4s | %8s \n---------------\n", "iter", "tol");
-
-    // alternating least squares update loop
-
-    for (uint16_t iter_ = 0; iter_ < maxit && tol_ > tol; ++iter_) {
-        Eigen::MatrixXd w_it = w;
-        linking_h ? predict_link(A, w, h, L1, L2, threads, link_h) : predict(A, w, h, L1, L2, threads);
-        scale(h, d);
-        Rcpp::checkUserInterrupt();
-        linking_w ? predict_link(At, h, w, L1, L2, threads, link_w) : predict(At, h, w, L1, L2, threads);
-        scale(w, d);
-        tol_ = cor(w, w_it);
-        if (verbose)
-            Rprintf("%4d | %8.2e\n", iter_ + 1, tol_);
-        Rcpp::checkUserInterrupt();
-    }
-    return Rcpp::List::create(Rcpp::Named("w") = w, Rcpp::Named("d") = d, Rcpp::Named("h") = h);
-}
-
-// NMF FUNCTION ---------------------------------------------------------------------------------------
-// run NMF with masking of a random speckled test set
-template <class Matrix>
-Rcpp::List c_ard_nmf_base(Matrix& A, Matrix& At, const double tol, const uint16_t maxit, const bool verbose,
-                          const double L1, const double L2, const uint16_t threads, Eigen::MatrixXd w, const uint64_t rng_seed,
-                          const uint64_t inv_density, const double overfit_threshold, const uint16_t trace_test_mse) {
-    Eigen::MatrixXd h(w.rows(), A.cols());
-    Eigen::VectorXd d(w.rows());
-    double tol_ = 1;
-    Rcpp::NumericVector test_mse, fit_tol, score_overfit;
-    Rcpp::IntegerVector iter;
-
-    rng seed(rng_seed);
-
-    if (verbose)
-        Rprintf("\n%4s | %8s | %8s \n---------------------------\n", "iter", "tol", "overfit");
-
-    // alternating least squares update loop
-    uint16_t iter_ = 0;
-    for (; iter_ < maxit && tol_ > tol; ++iter_) {
-        Eigen::MatrixXd w_it = w;
-        predict_mask(A, seed, inv_density, w, h, L1, L2, threads, false);
-        scale(h, d);
-        Rcpp::checkUserInterrupt();
-        predict_mask(At, seed, inv_density, h, w, L1, L2, threads, true);
-        scale(w, d);
-        tol_ = cor(w, w_it);
-        if (verbose) Rprintf("%4d | %8.2e", iter_ + 1, tol_);
-        if (iter_ % trace_test_mse == 0) {
-            test_mse.push_back(mse_test(A, w, d, h, seed, inv_density, threads));
-            iter.push_back(iter_);
-            fit_tol.push_back(tol_);
-            double this_err = test_mse(test_mse.size() - 1);
-            double min_err = Rcpp::min(test_mse);
-            score_overfit.push_back((this_err - min_err) / (this_err + min_err));
-            if (verbose) Rprintf(" | %8.2e\n", score_overfit[score_overfit.size() - 1]);
-            if (score_overfit[score_overfit.size() - 1] > overfit_threshold)
-                break;
-        } else if (verbose)
-            Rprintf(" | %8s\n", "-");
-        Rcpp::checkUserInterrupt();
-    }
-    if (iter_ % trace_test_mse != 0) {
-        test_mse.push_back(mse_test(A, w, d, h, seed, inv_density, threads));
-        iter.push_back(iter_);
-        fit_tol.push_back(tol_);
-        if (test_mse.size() > 0) {
-            double min_err = Rcpp::min(test_mse);
-            double this_err = test_mse(test_mse.size() - 1);
-            score_overfit.push_back((this_err - min_err) / (this_err + min_err));
-        } else {
-            score_overfit.push_back(0.0);
-        }
-    }
-
-    // calculate test set reconstruction error, if applicable
-    return Rcpp::List::create(
-        Rcpp::Named("w") = w,
-        Rcpp::Named("d") = d,
-        Rcpp::Named("h") = h,
-        Rcpp::Named("test_mse") = test_mse,
-        Rcpp::Named("iter") = iter,
-        Rcpp::Named("tol") = fit_tol,
-        Rcpp::Named("score_overfit") = score_overfit);
-}
-
-//[[Rcpp::export]]
-Rcpp::List c_ard_nmf(Rcpp::SparseMatrix& A, Rcpp::SparseMatrix& At, const double tol, const uint16_t maxit, const bool verbose,
-                     const double L1, const double L2, const uint16_t threads, Eigen::MatrixXd w, const uint64_t seed,
-                     const uint64_t inv_density, const double overfit_threshold, const uint16_t trace_test_mse) {
-    return c_ard_nmf_base(A, At, tol, maxit, verbose, L1, L2, threads, w, seed, inv_density, overfit_threshold, trace_test_mse);
-}
-
-//[[Rcpp::export]]
-Rcpp::List c_ard_nmf_dense(Eigen::MatrixXd& A, Eigen::MatrixXd& At, const double tol, const uint16_t maxit, const bool verbose,
-                           const double L1, const double L2, const uint16_t threads, Eigen::MatrixXd w, const uint64_t seed,
-                           const uint64_t inv_density, const double overfit_threshold, const uint16_t trace_test_mse) {
-    return c_ard_nmf_base(A, At, tol, maxit, verbose, L1, L2, threads, w, seed, inv_density, overfit_threshold, trace_test_mse);
-}
-
-//[[Rcpp::export]]
-Rcpp::S4 log_normalize(Rcpp::SparseMatrix A_, const unsigned int scale_factor, const int threads) {
-    Rcpp::SparseMatrix A = A_.clone();
-
-#ifdef _OPENMP
-#pragma omp parallel for num_threads(threads)
-#endif
-    for (size_t i = 0; i < A.cols(); ++i) {
-        // calculate column sum
-        double sum = 0;
-        for (Rcpp::SparseMatrix::InnerIterator it(A, i); it; ++it)
-            sum += it.value();
-
-        // multiply by scale_factor
-        double norm = scale_factor / sum;
-
-        // log-transform
-        for (Rcpp::SparseMatrix::InnerIterator it(A, i); it; ++it)
-            it.value() = std::log1p(it.value() * norm);
-    }
-    return A.wrap();
-}
-
-// ---- CONVOLUTIONAL NMF FUNCTIONS
-
-//[[Rcpp::export]]
-Rcpp::S4 spatial_graph(std::vector<double> c1, std::vector<double> c2, double max_dist, size_t max_k = 100, const size_t threads = 0) {
-    // calculate euclidean distances between all elements in x and y, return only those less than max_dist
-    size_t n = c1.size();
-    double scale_factor = 1 / max_dist;
-    Eigen::MatrixXd x_ = Eigen::MatrixXd::Zero(max_k, n);
-    Eigen::MatrixXi i_ = Eigen::MatrixXi::Zero(max_k, n);
-
-#ifdef _OPENMP
-#pragma omp parallel for num_threads(threads)
-#endif
-    for (size_t i = 0; i < n; ++i) {
-        size_t pos = 0;
-        for (size_t j = 0; j < n && pos < max_k; ++j) {
-            double d = std::sqrt((c1[i] - c1[j]) * (c1[i] - c1[j]) + (c2[i] - c2[j]) * (c2[i] - c2[j]));
-            if (d < max_dist) {
-                i_(pos, i) = j;
-                x_(pos, i) = (max_dist - d) * scale_factor;
-                ++pos;
-            }
-        }
-        // normalize columns to sum to 1
-        double sum = x_.col(i).sum();
-        x_.col(i).array() /= sum;
-    }
-
-    // convert to vector form
-    size_t nnz = 0;
-    for (size_t i = 0; i < n; ++i)
-        for (size_t j = 0; j < max_k; ++j)
-            if (x_(j, i) != 0) ++nnz;
-    //    for (auto it = i_.data(); it != (i_.data() + i_.size()); ++it)
-    //       if (*it != 0) ++nnz;
-
-    Rcpp::IntegerVector idx(nnz), colptrs(n + 1), Dim(2, n);
-    Rcpp::NumericVector vals(nnz);
-    size_t pos = 0;
-    for (size_t i = 0; i < n; ++i) {
-        for (size_t j = 0; j < max_k; ++j) {
-            if (x_(j, i) != 0) {
-                idx[pos] = i_(j, i);
-                vals[pos] = x_(j, i);
-                ++pos;
-            }
-        }
-        colptrs[i + 1] = pos;
-    }
-    Rcpp::SparseMatrix m(vals, idx, colptrs, Dim);
-    return m.wrap();
-}
-
-//[[Rcpp::export]]
-Rcpp::S4 spatial_graph2(Rcpp::NumericVector x, Rcpp::NumericVector y, Rcpp::NumericMatrix& h, uint32_t radius, uint32_t k, double jaccard_cutoff = 0, bool verbose = true, size_t threads = 0) {
-    // x and y are integral coordinates in space
-    // h is a matrix giving sample embeddings in a reduced non-negative dimension (i.e. non-convolutional NMF)
-
-    if (h.rows() != h.cols() && h.rows() == x.size()) h = Rcpp::transpose(h);
-    if (h.cols() != x.size()) Rcpp::stop("cannot construct graph when dimensions of spatial coordinates are not the same as the number of columns in 'h'");
-
-    // maximum number of edges in graph possible for any given node
-    uint32_t n_max_edges = std::pow(radius * 2 + 1, 2);
-    uint32_t n = x.size();
-    if (verbose) Rprintf("maximum number of edges per node: %u\n", n_max_edges);
-
-    // allocate sufficient memory in sparse matrix structure
-    Rcpp::NumericVector res_x(n_max_edges * n);
-    Rcpp::IntegerVector res_i(n_max_edges * n);
-    Rcpp::IntegerVector res_p(n + 1);
-
-    // column pointers assume maximum number of edges used
-    for (size_t i = 1; i < res_p.size(); ++i)
-        res_p(i) = res_p(i - 1) + n_max_edges;
-
-    if (verbose) Rprintf("filtering %llu edges\n", n * n_max_edges);
-
-#ifdef _OPENMP
-#pragma omp parallel for num_threads(threads)
-#endif
-    for (size_t point1 = 0; point1 < n; ++point1) {
-        uint32_t pos = res_p[point1];
-        // calculate Jaccard overlap between h[, col] and all other columns within radius
-        for (size_t point2 = 0; point2 < n; ++point2) {
-            if (point1 == point2) {
-                res_x[pos] = 1;
-                res_i[pos] = point1;
-                ++pos;
-            } else {
-                // check if point2 is within bounding box of point1
-                if (std::abs(x[point1] - x[point2]) <= radius && std::abs(y[point1] - y[point2]) <= radius) {
-                    // now check if it is within circular position of point1
-                    // note previous check avoids expensive squaring operation if we can help it
-                    uint32_t d = std::floor(std::sqrt((x[point1] - x[point2]) * (x[point1] - x[point2]) + (y[point1] - y[point2]) * (y[point1] - y[point2])));
-                    if (d <= radius) {
-                        // calculate jaccard similarity between both points on the H matrix
-                        double pq = 0, p2 = 0, q2 = 0;
-                        for (size_t j = 0; j < h.rows(); ++j) {
-                            pq += h(j, point1) * h(j, point2);
-                            p2 += h(j, point1) * h(j, point1);
-                            q2 += h(j, point2) * h(j, point2);
-                        }
-                        pq = 1 - pq / (p2 + q2 - pq);
-                        if (pq > jaccard_cutoff) {
-                            res_x[pos] = pq;
-                            res_i[pos] = point2;
-                            ++pos;
-                        }
-                    }
-                }
-            }
-        }
-        // select top k points
-        // find number of non-zero values in the range and get minimum
-        // set minimum value to zero
-        uint32_t curr_k = 0;
-        for (pos = res_p[point1]; pos < res_p[point1 + 1]; ++pos)
-            if (res_x[pos] != 0) ++curr_k;
-
-        while (curr_k > k) {
-            curr_k = 0;
-            double min_val = DBL_MAX;
-            uint32_t min_pos = 0;
-            for (pos = res_p[point1]; pos < res_p[point1 + 1]; ++pos) {
-                if (res_x[pos] != 0 && res_x[pos] < min_val) {
-                    min_val = res_x[pos];
-                    min_pos = pos;
-                    ++curr_k;
-                }
-            }
-            res_x[min_pos] = 0;
-        }
-
-        // normalize column to sum to 1
-        double sum = 0;
-        for (pos = res_p[point1]; pos < res_p[point1 + 1]; ++pos)
-            sum += res_x[pos];
-        for (pos = res_p[point1]; pos < res_p[point1 + 1]; ++pos)
-            res_x[pos] /= sum;
-    }
-    // drop0's
-    uint32_t pos1 = 0, pos2 = 0;
-    for (uint32_t pos_p = 1; pos2 < res_x.size(); ++pos2) {
-        if (pos2 == res_p[pos_p]) {
-            res_p[pos_p] = pos1;
-            ++pos_p;
-        }
-        if (res_x[pos2] != 0) {
-            res_x[pos1] = res_x[pos2];
-            res_i[pos1] = res_i[pos2];
-            ++pos1;
-        }
-    }
-    // create deep copy, because Rcpp vectors don't have a .resize() function
-    Rcpp::NumericVector res_x2(pos1);
-    Rcpp::IntegerVector res_i2(pos1);
-    for (uint32_t i = 0; i < pos1; ++i) {
-        res_x2[i] = res_x[i];
-        res_i2[i] = res_i[i];
-    }
-    res_p[res_p.size() - 1] = pos1;
-
-    if (verbose) Rprintf("selected %llu edges\n", res_x2.size());
-
-    Rcpp::IntegerVector Dim(2, n);
-    Rcpp::SparseMatrix m(res_x2, res_i2, res_p, Dim);
-    return m.wrap();
-}
-
-// update h given A and w
-inline void cnmf_update_h(Rcpp::SparseMatrix A, const Eigen::MatrixXd& w, Eigen::MatrixXd& h, Rcpp::SparseMatrix G, const double L1, const double L2, const int threads) {
-    Eigen::MatrixXd a = AAt(w);
-    if (L2 != 0) a.diagonal().array() *= (1 - L2);
-    // calculate b like in non-convolutional updates
-    Eigen::MatrixXd b = Eigen::MatrixXd::Zero(h.rows(), A.cols());
-#ifdef _OPENMP
-#pragma omp parallel for num_threads(threads)
-#endif
-    for (size_t j = 0; j < h.cols(); ++j) {
-        if (A.p[j] == A.p[j + 1]) continue;
-        for (Rcpp::SparseMatrix::InnerIterator it(A, j); it; ++it)
-            b.col(j) += it.value() * w.col(it.row());
-    }
-
-    // generate convolutional b by convolving b using the graph pattern and then solve NNLS
-    for (size_t j = 0; j < b.cols(); ++j) {
-        Eigen::VectorXd b_ = Eigen::VectorXd::Zero(b.rows());
-        for (Rcpp::SparseMatrix::InnerIterator it(G, j); it; ++it)
-            b_ += it.value() * b.col(it.row());
-        b_.array() -= L1;
-        nnls(a, b_, h, j);
-    }
-}
-
-// update w given A and h
-inline void cnmf_update_w(Rcpp::SparseMatrix At, Eigen::MatrixXd& w, const Eigen::MatrixXd& h, Rcpp::SparseMatrix G, const double L1, const double L2, const int threads) {
-    Eigen::MatrixXd a = AAt(h);
-    if (L2 != 0) a.diagonal().array() *= (1 - L2);
-
-#ifdef _OPENMP
-#pragma omp parallel for num_threads(threads)
-#endif
-    for (size_t j = 0; j < w.cols(); ++j) {
-        Eigen::VectorXd b = Eigen::VectorXd::Zero(w.rows());
-        for (Rcpp::SparseMatrix::InnerIterator it(At, j); it; ++it) {
-            for (Rcpp::SparseMatrix::InnerIterator it2(G, it.row()); it2; ++it2) {
-                b += (it.value() * it2.value()) * h.col(it2.row());
-            }
-        }
-        b.array() -= L1;
-        nnls(a, b, w, j);
-    }
-}
-
-//[[Rcpp::export]]
-Rcpp::List c_cnmf(Rcpp::SparseMatrix& A, Rcpp::SparseMatrix& At, Rcpp::SparseMatrix& G, const double tol, const uint16_t maxit, const bool verbose, const double L1, const double L2, const uint16_t threads, Eigen::MatrixXd w) {
-    Eigen::MatrixXd h = Eigen::MatrixXd::Zero(w.rows(), A.cols());
-    Eigen::VectorXd d = Eigen::VectorXd::Ones(w.rows());
-    double tol_ = 1;
-    if (verbose) Rprintf("\n%4s | %8s \n---------------\n", "iter", "tol");
-    for (uint16_t iter_ = 0; iter_ < maxit && tol_ > tol; ++iter_) {
-        Eigen::MatrixXd w_it = w;
-        cnmf_update_h(A, w, h, G, L1, L2, threads);
-        scale(h, d);
-        cnmf_update_w(At, w, h, G, L1, L2, threads);
-        scale(w, d);
-        Rcpp::checkUserInterrupt();
-        tol_ = cor(w, w_it);
-        if (verbose) Rprintf("%4d | %8.2e\n", iter_ + 1, tol_);
-    }
-    return Rcpp::List::create(Rcpp::Named("w") = w, Rcpp::Named("d") = d, Rcpp::Named("h") = h);
-}
->>>>>>> 95065272
+}